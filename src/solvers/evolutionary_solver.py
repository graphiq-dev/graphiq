import copy
import matplotlib.pyplot as plt
import numpy as np
import networkx as nx
import warnings
import time
import pandas as pd

import src.backends.density_matrix.functions as dmf

from src.metrics import MetricBase

from src.backends.compiler_base import CompilerBase

from src.solvers import RandomSearchSolver

from src.backends.density_matrix.compiler import DensityMatrixCompiler
from src.circuit import CircuitDAG
from src.metrics import Infidelity

from src.visualizers.density_matrix import density_matrix_bars
from src import ops


class EvolutionarySolver(RandomSearchSolver):
    """
    Implements a rule-based evolutionary search solver.
    This will randomly add/delete/modify operations in the circuit.
    """

    name = "evolutionary-search"
    n_stop = 50  # maximum number of iterations
    n_pop = 50
    n_hof = 5
    tournament_k = 2  # tournament size for selection of the next population

    single_qubit_ops = list(ops.single_qubit_cliffords())

    use_adapt_probability = False

    def __init__(
        self,
        target,
        metric: MetricBase,
        compiler: CompilerBase,
        circuit: CircuitDAG = None,
        n_emitter=1,
        n_photon=1,
        selection_active=False,
        *args,
        **kwargs,
    ):

        super().__init__(target, metric, compiler, circuit, *args, **kwargs)

        self.n_emitter = n_emitter
        self.n_photon = n_photon

        # transformation functions and their relative probabilities
        self.trans_probs = self.initialize_transformation_probabilities()
        self.selection_active = selection_active

        self.p_dist = [0.5] + 11 * [0.1 / 22] + [0.4] + 11 * [0.1 / 22]
        self.e_dist = [0.5] + 11 * [0.02 / 22] + [0.48] + 11 * [0.02 / 22]

    def initialize_transformation_probabilities(self):
        """
        Sets the initial probabilities for selecting the circuit transformations.

        :return: the transformation probabilities for possible transformations
        :rtype: dict
        """
        trans_probs = {
            self.add_emitter_one_qubit_op: 1 / 4,
            self.replace_photon_one_qubit_op: 1 / 4,
            self.remove_op: 1 / 4,
            # self.add_measurement_cnot_and_reset: 1/10,
        }

        if self.n_emitter > 1:
            trans_probs[self.add_emitter_cnot] = 1 / 4

        # normalize the probabilities
        total = np.sum(list(trans_probs.values()))
        for key in trans_probs.keys():
            trans_probs[key] *= 1 / total
        return trans_probs

    def adapt_probabilities(self, iteration: int):
        """
        Changes the probability of selecting circuit transformations at each iteration.
        Generally, transformations that add gates are selected with higher probability at the beginning.
        As the search progresses, transformations that remove gates are selected with higher probability.

        :param iteration: i-th iteration of the search method, which ranges from 0 to n_stop
        :type iteration: int
        :return: nothing
        """
        self.trans_probs[self.add_emitter_one_qubit_op] = max(
            self.trans_probs[self.add_emitter_one_qubit_op] - 1 / self.n_stop / 3, 0.01
        )
        self.trans_probs[self.replace_photon_one_qubit_op] = max(
            self.trans_probs[self.replace_photon_one_qubit_op] - 1 / self.n_stop / 3,
            0.01,
        )
        self.trans_probs[self.remove_op] = min(
            self.trans_probs[self.remove_op] + 1 / self.n_stop, 0.99
        )
        if self.n_emitter > 1:
            self.trans_probs[self.add_emitter_cnot] = max(
                self.trans_probs[self.add_emitter_cnot] - 1 / self.n_stop / 3, 0.01
            )

        # normalize the probabilities
        total = np.sum(list(self.trans_probs.values()))
        for key in self.trans_probs.keys():
            self.trans_probs[key] *= 1 / total

    @staticmethod
    def initialization(emission_assignment, measurement_assignment):
        """
        Initialize a quantum circuit with photon emission, emitter measurements

        :param emission_assignment: which emitter emits which photon
        :type emission_assignment: list[int]
        :param measurement_assignment: which photonic qubit is targeted after measuring each emitter
        :type measurement_assignment: list[int]
        :return: nothing
        """
        n_photon = len(emission_assignment)
        n_emitter = len(measurement_assignment)
        circuit = CircuitDAG(n_emitter=n_emitter, n_photon=n_photon, n_classical=1)

        for i in range(n_photon):
            # initialize all photon emission gates
            op = ops.CNOT(
                control=emission_assignment[i],
                control_type="e",
                target=i,
                target_type="p",
            )
            op.add_labels("Fixed")
            circuit.add(op)
            # initialize all single-qubit Clifford gate for photonic qubits
            op = ops.SingleQubitGateWrapper(
                [ops.Identity, ops.Hadamard], register=i, reg_type="p"
            )
            op.add_labels("Fixed")
            circuit.add(op)

        # initialize all emitter meausurement and reset operations

        for j in range(n_emitter):
            op = ops.MeasurementCNOTandReset(
                control=j,
                control_type="e",
                target=measurement_assignment[j],
                target_type="p",
            )
            op.add_labels("Fixed")
            circuit.add(op)
        return circuit

    def solve(self):
        """
        The main function for the solver

        :return: function returns nothing
        :rtype: None
        """

        # TODO: add some logging to see how well it performed at each epoch (and pick n_stop accordingly)

        # Initialize population
        population = []
        if self.circuit is None:
            for j in range(self.n_pop):
                emission_assignment = self.get_emission_assignment(
                    self.n_photon, self.n_emitter
                )
                measurement_assignment = self.get_measurement_assignment(
                    self.n_photon, self.n_emitter
                )

                circuit = self.initialization(
                    emission_assignment, measurement_assignment
                )
                population.append(
                    (np.inf, circuit)
                )  # initialize all population members
        else:
            for j in range(self.n_pop):
                population.append((np.inf, copy.deepcopy(self.circuit)))

        for i in range(self.n_stop):
            for j in range(self.n_pop):
                transformation = np.random.choice(
                    list(self.trans_probs.keys()), p=list(self.trans_probs.values())
                )
                circuit = population[j][1]

                transformation(circuit)

                circuit.validate()

                compiled_state = self.compiler.compile(
                    circuit
                )  # this will pass out a density matrix object

                state_data = dmf.partial_trace(
                    compiled_state.data,
                    keep=list(range(self.n_photon)),
                    dims=(self.n_photon + self.n_emitter) * [2],
                )
                score = self.metric.evaluate(state_data, circuit)

                population[j] = (score, circuit)

            self.update_hof(population)
<<<<<<< HEAD
            # self.adapt_probabilities(i)

            # this should be the last thing performed *prior* to selecting a new population (after updating HoF)
            self.update_logs(population=population, iteration=i)
=======
            if EvolutionarySolver.use_adapt_probability:
                self.adapt_probabilities(i)
>>>>>>> 7627a385

            if self.selection_active:
                population = self.tournament_selection(population, k=self.tournament_k)

            print(f"Iteration {i} | Best score: {self.hof[0][0]:.4f}")

        self.logs_to_df()  # convert the logs to a DataFrame

    def update_logs(self, population: list, iteration: int):
        """
        Updates the log table, which tracks cost function values through solver iterations.

        :param population: population list for the i-th iteration, as a list of tuples (score, circuit)
        :param iteration: iteration integer, from 0 to n_stop-1
        :return:
        """
        scores_pop = list(zip(*population))[0]  # get the scores from the population/hof as a list
        scores_hof = list(zip(*self.hof))[0]

        depth_pop = [circuit.depth for (_, circuit) in population]
        depth_hof = [circuit.depth for (_, circuit) in self.hof]

        self.logs["population"].append(
            dict(
                iteration=iteration,
                cost_mean=np.mean(scores_pop),
                cost_variance=np.var(scores_pop),
                cost_min=np.min(scores_pop),
                cost_max=np.max(scores_pop),
                depth_mean=np.mean(depth_pop),
                depth_variance=np.var(depth_pop),
                depth_min=np.min(depth_pop),
                depth_max=np.max(depth_pop),
            )
        )

        self.logs["hof"].append(
            dict(
                iteration=iteration,
                cost_mean=np.mean(scores_hof),
                cost_variance=np.var(scores_hof),
                cost_min=np.min(scores_hof),
                cost_max=np.max(scores_hof),
                depth_mean=np.mean(depth_hof),
                depth_variance=np.var(depth_hof),
                depth_min=np.min(depth_hof),
                depth_max=np.max(depth_hof),
            )
        )

    def logs_to_df(self):
        """ Converts each logs (population, hof, etc.) to a pandas DataFrame for easier visualization/saving """
        for key, val in self.logs.items():
            self.logs[key] = pd.DataFrame(val)

    def replace_photon_one_qubit_op(self, circuit):
        """
        Replace one single-qubit Clifford gate applied on a photonic qubit to another one.

        :param circuit: a quantum circuit
        :type circuit: CircuitDAG
        :return: nothing
        """
        nodes = circuit.get_node_by_labels(["SingleQubitGateWrapper", "Photonic"])

        if len(nodes) == 0:
            return
        ind = np.random.randint(len(nodes))
        node = list(nodes)[ind]

        old_op = circuit.dag.nodes[node]["op"]

        reg = old_op.register
        ind = np.random.choice(len(self.single_qubit_ops), p=self.p_dist)
        op = self.single_qubit_ops[ind]
        gate = ops.SingleQubitGateWrapper(op, reg_type="p", register=reg)
        gate.add_labels("Fixed")

        # circuit.replace_op(node, gate)
        circuit._open_qasm_update(gate)
        circuit.dag.nodes[node]["op"] = gate

    def add_emitter_one_qubit_op(self, circuit):
        """
        Randomly selects one valid edge on which to add a new single-qubit gate

        :param circuit: a quantum circuit
        :type circuit: CircuitDAG
        :return: nothing
        """
        # make sure only selecting emitter qubits and avoiding adding a gate after final measurement or
        # adding two single-qubit Clifford gates in a row
        edges = [
            edge
            for edge in circuit.edge_dict["e"]
            if type(circuit.dag.nodes[edge[1]]["op"]) is not ops.Output
            and type(circuit.dag.nodes[edge[0]]["op"]) is not ops.SingleQubitGateWrapper
            and type(circuit.dag.nodes[edge[1]]["op"]) is not ops.SingleQubitGateWrapper
        ]

        if len(edges) == 0:
            return

        ind = np.random.randint(len(edges))
        edge = list(edges)[ind]

        reg = circuit.dag.edges[edge]["reg"]
        label = edge[2]

        ind = np.random.choice(len(self.single_qubit_ops), p=self.e_dist)
        op = self.single_qubit_ops[ind]
        gate = ops.SingleQubitGateWrapper(op, reg_type="e", register=reg)
        circuit.insert_at(gate, [edge])

    def add_emitter_cnot(self, circuit):
        """
        Randomly selects two valid edges on which to add a new two-qubit gate.
        One edge is selected from all edges, and then the second is selected that maintains proper temporal ordering
        of the operations.

        :param circuit: a quantum circuit
        :type circuit: CircuitDAG
        :return: nothing
        """
        possible_edge_pairs = self._select_possible_cnot_position(circuit)
        if len(possible_edge_pairs) == 0:
            warnings.warn("No valid registers to place the two-qubit gate")
            return

        ind = np.random.randint(len(possible_edge_pairs))
        (edge0, edge1) = possible_edge_pairs[ind]

        gate = ops.CNOT(
            control=circuit.dag.edges[edge0]["reg"],
            control_type="e",
            target=circuit.dag.edges[edge1]["reg"],
            target_type="e",
        )
        circuit.insert_at(gate, [edge0, edge1])

    def remove_op(self, circuit, node=None):
        """
        Randomly selects a node in CircuitDAG to remove subject to some restrictions

        :param circuit: a quantum circuit
        :type circuit: CircuitDAG
        :param node: a specified node (by node_id) to be removed
        :type node: int
        :return: nothing
        :rtype: None
        """
        if node is None:
            nodes = circuit.get_node_exclude_labels(["Fixed", "Input", "Output"])

            if len(nodes) == 0:
                return

            ind = np.random.randint(len(nodes))
            node = nodes[ind]
        circuit.remove_op(node)

    def add_measurement_cnot_and_reset(self, circuit):
        """
        Add a MeausurementCNOTandReset operation from an emitter qubit to a photonic qubit such that no consecutive MeasurementCNOTReset is allowed.
        This operation cannot be added before the photonic qubit is initialized.

        :param circuit: a quantum circuit
        :type circuit: CircuitDAG
        :return: nothing
        :rtype: None
        """

        possible_edge_pairs = self._select_possible_measurement_position(circuit)

        if len(possible_edge_pairs) == 0:
            warnings.warn("No valid registers to place the two-qubit gate")
            return

        ind = np.random.randint(len(possible_edge_pairs))
        (edge0, edge1) = possible_edge_pairs[ind]

        gate = ops.MeasurementCNOTandReset(
            control=circuit.dag.edges[edge0]["reg"],
            control_type="e",
            target=circuit.dag.edges[edge1]["reg"],
            target_type="p",
        )
        circuit.insert_at(gate, [edge0, edge1])

    # helper functions

    @staticmethod
    def _select_possible_cnot_position(circuit):
        """
        Internal helper function to choose all possible pairs of edges to add CNOT gates between two emitter qubits.

        :param circuit: a quantum circuit
        :type circuit: CircuitDAG
        :return: return a list of edge pairs
        :rtype:list[tuple]
        """

        edge_pair = []
        edges = [
            edge
            for edge in circuit.edge_dict["e"]
            if type(circuit.dag.nodes[edge[1]]["op"]) is not ops.Output
        ]

        for edge in edges:
            possible_edges = set(edges) - circuit.find_incompatible_edges(edge)

            for another_edge in possible_edges:
                edge_pair.append((edge, another_edge))

        return edge_pair

    @staticmethod
    def _select_possible_measurement_position(circuit):
        """
        Find all possible positions to add the MeasurementCNOTandReset operation

        :param circuit: a quantum circuit
        :type circuit: CircuitDAG
        :return: a list of edge pairs
        :rtype: list[tuple]
        """
        edge_pair = []
        e_edges = [
            edge
            for edge in circuit.edge_dict["e"]
            if type(circuit.dag.nodes[edge[1]]["op"]) is not ops.Output
            and type(circuit.dag.nodes[edge[1]]["op"])
            is not ops.MeasurementCNOTandReset
            and type(circuit.dag.nodes[edge[0]]["op"]) is not ops.Input
            and type(circuit.dag.nodes[edge[0]]["op"])
            is not ops.MeasurementCNOTandReset
        ]

        p_edges = [
            edge
            for edge in circuit.edge_dict["p"]
            if type(circuit.dag.nodes[edge[1]]["op"]) is not ops.MeasurementCNOTandReset
            and type(circuit.dag.nodes[edge[0]]["op"]) is not ops.Input
        ]

        for edge in e_edges:

            possible_edges = set(p_edges) - circuit.find_incompatible_edges(edge)

            for another_edge in possible_edges:
                edge_pair.append((edge, another_edge))

        return edge_pair

    @staticmethod
    def get_emission_assignment(n_photon, n_emitter):
        """
        Generate a random assignment for the emission source of each photon

        :param n_photon: number of photons
        :type n_photon: int
        :param n_emitter: number of emitters
        :type n_emitter: int
        :return: a list of emitter numbers
        :rtype: list[int]
        """
        if n_emitter == 1:
            return n_photon * [0]
        else:
            assignment = [0]
            available_emitter = [0, 1]
            n_used_emitter = 1
            for i in range(1, n_photon):
                if n_photon - i == n_emitter - n_used_emitter:
                    assignment.append(n_used_emitter)
                    n_used_emitter = n_used_emitter + 1
                    if n_used_emitter < n_emitter:
                        available_emitter.append(n_used_emitter)
                else:
                    ind = np.random.randint(len(available_emitter))
                    assignment.append(ind)
                    if ind == n_used_emitter and n_used_emitter < n_emitter:
                        n_used_emitter = n_used_emitter + 1
                        if n_used_emitter < n_emitter:
                            available_emitter.append(ind + 1)

            return assignment

    @staticmethod
    def get_measurement_assignment(n_photon, n_emitter):
        """
        Generate a random assignment for the target of measurement-based control X gate after measuring each emitter qubit

        :param n_photon: number of photons
        :type n_photon: int
        :param n_emitter: number of emitters
        :type n_emitter: int
        :return: a list of photon numbers
        :rtype: list[int]
        """
        return np.random.randint(n_photon, size=n_emitter).tolist()

    @property
    def solver_info(self):
        """
        Return the solver setting

        :return: attributes of the solver
        :rtype: dict
        """

        def op_names(op_list):
            op_name = []
            for op_val in op_list:
                if isinstance(op_val, list):
                    op_name.append([op.__name__ for op in op_val])
                else:
                    op_name.append(op_val.__name__)
            return op_name

        def transition_names(transition_dict):
            transition_name = {}
            for key, value in transition_dict.items():
                transition_name[key.__name__] = value
            return transition_name

        return {
            "solver name": self.name,
            "Max iteration #": self.n_stop,
            "Population size": self.n_pop,
            "seed": self.last_seed,
            "Single qubit ops": op_names(self.single_qubit_ops),
            "Transition probabilities": transition_names(self.trans_probs),
        }


if __name__ == "__main__":
    # %% here we have access
    EvolutionarySolver.n_stop = 40
    EvolutionarySolver.n_pop = 150
    EvolutionarySolver.n_hof = 10
    EvolutionarySolver.tournament_k = 10

    # %% comment/uncomment for reproducibility
    # RuleBasedRandomSearchSolver.seed(1)

    # %% select which state we want to target
    from benchmarks.circuits import *

    circuit_ideal, state_ideal = linear_cluster_3qubit_circuit()

    # %% construct all of our important objects
    target = state_ideal["dm"]
    compiler = DensityMatrixCompiler()
    metric = Infidelity(target=target)

    solver = EvolutionarySolver(target=target, metric=metric, compiler=compiler)

    # %% call the solver.solve() function to implement the random search algorithm
    t0 = time.time()
    solver.solve()
    t1 = time.time()

    # %% print/plot the results
    print(solver.hof)
    print(f"Total time {t1 - t0}")

    circuit = solver.hof[0][1]

    # extract the best performing circuit
    fig, axs = density_matrix_bars(target)
    fig.suptitle("Target density matrix")
    plt.show()

    state = compiler.compile(circuit)
    fig, axs = density_matrix_bars(state.data)
    fig.suptitle("Simulated density matrix")
    plt.show()

    circuit.draw_circuit()<|MERGE_RESOLUTION|>--- conflicted
+++ resolved
@@ -217,15 +217,13 @@
                 population[j] = (score, circuit)
 
             self.update_hof(population)
-<<<<<<< HEAD
+            if EvolutionarySolver.use_adapt_probability:
+                self.adapt_probabilities(i)
+
             # self.adapt_probabilities(i)
 
             # this should be the last thing performed *prior* to selecting a new population (after updating HoF)
             self.update_logs(population=population, iteration=i)
-=======
-            if EvolutionarySolver.use_adapt_probability:
-                self.adapt_probabilities(i)
->>>>>>> 7627a385
 
             if self.selection_active:
                 population = self.tournament_selection(population, k=self.tournament_k)
