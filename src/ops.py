"""
The Operation objects are objects which tell the compiler what gate to apply on which registers / qubits

They serve two purposes:
1. They are used to build our circuit: circuit.add(OperationObj). The circuit constructs the DAG structure from the
connectivity information in OperationObj
2. They are passed as an iterable to the compiler, such that the compiler can perform the correct series of information

REGISTERS VS QUDITS/CBITS: following qiskit/openQASM and other softwares, we allow a distinction between registers
and qudits/qubits (where one register can contain a number of qubits / qudits).

IF an operation is given q_registers=(a, b), the circuit takes it to apply between registers a and b (that is,
it applies between all qubits a[j], b[j] for 0 < j < n with a, b having length n)

If an operation is given q_registers=((a, b), (c, d)), the circuit takes it to apply between qubit b of register a,
and qubit d of register c.

We can also use a mixture of registers an qubits: q_registers=(a, (b, c)) means that the operation will be applied
between EACH QUBIT of register a, and qubit c of register b
"""
from abc import ABC
import src.libraries.openqasm_lib as oq_lib


""" Base classes from which operations will inherit """


class OperationBase(ABC):
    """
    """
    _openqasm_info = None

    def __init__(self, q_registers=tuple(), c_registers=tuple()):
        """
        We assume that tuples refer only to single-qubit registers, by default
        :param q_registers: (a, b, c) indexes
        :param c_registers:
        """
        for q in q_registers:
            assert isinstance(q, int) or \
                   (isinstance(q, tuple) and len(q) == 2 and isinstance(q[0], int) and isinstance(q[1], int)), \
                   f'Invalid q_register: q_register tuple must only contain tuples of length 2 or integers'
        for c in c_registers:
            assert isinstance(c, int) or \
                   (isinstance(c, tuple) and len(c) == 2 and isinstance(c[0], int) and isinstance(c[1], int)), \
                   f'Invalid c_register: c_register tuple must only contain tuples of length 2 or integers'

        self._q_registers = q_registers
        self._c_registers = c_registers


<<<<<<< HEAD
    @classmethod
    def openqasm_info(cls):
        if cls._openqasm_info is None:
            raise ValueError("Operation does not have an openQASM translation")
        return cls._openqasm_info

=======
    @property
    def q_registers(self):
        return self._q_registers
>>>>>>> 38a20a54

    @property
    def c_registers(self):
        return self._c_registers

    @q_registers.setter
    def q_registers(self, q_reg):
        self._update_q_reg(q_reg)

<<<<<<< HEAD
class CNOT(OperationBase):
    """

    """
    _openqasm_info = oq_lib.cnot_info()

    def __init__(self, control=None, target=None, *args, **kwargs):
        super().__init__(q_registers=(control, target), *args, **kwargs)
        self.control = control
        self.target = target
=======
    @c_registers.setter
    def c_registers(self, c_reg):
        self._update_c_reg(c_reg)
>>>>>>> 38a20a54

    def _update_q_reg(self, q_reg):
        if len(q_reg) != len(self._q_registers):
            raise ValueError(f'The number of quantum registers on which the operation acts cannot be changed!')
        self._q_registers = q_reg

    def _update_c_reg(self, c_reg):
        if len(c_reg) != len(self._c_registers):
            raise ValueError(f'The number of classical registers on which the operation acts cannot be changed!')
        self._c_registers = c_reg


class SingleQubitOperationBase(OperationBase):
    def __init__(self, register=None, *args, **kwargs):
        super().__init__(q_registers=(register,), *args, **kwargs)
        self.register = register

    @OperationBase.q_registers.setter
    def q_registers(self, q_reg):
        self._update_q_reg(q_reg)
        self.register = q_reg[0]


class InputOutputOperationBase(OperationBase):
    def __init__(self, register, reg_type='q', *args, **kwargs):
        if reg_type == 'q':
            super().__init__(q_registers=(register, ), *args, **kwargs)
        elif reg_type == 'c':
            super().__init__(c_registers=(register, ), *args, **kwargs)
        else:
            raise ValueError("Register type must be either quantum (reg_type='q') or classical (reg_type='c')")
        self.reg_type = reg_type
        self.register = register

<<<<<<< HEAD
    """
    _openqasm_info = oq_lib.sigma_x_info()

    def __init__(self, register=None, *args, **kwargs):
        super().__init__(register, *args, **kwargs)
=======
>>>>>>> 38a20a54

    @OperationBase.q_registers.setter
    def q_registers(self, q_reg):
        self._update_q_reg(q_reg)
        if self.reg_type == 'q':
            self.register = q_reg[0]

    @OperationBase.c_registers.setter
    def c_registers(self, c_reg):
        self._update_c_reg(c_reg)
        if self.reg_type == 'c':
            self.register = c_reg[0]


class ControlledPairOperationBase(OperationBase):
    def __init__(self, control=None, target=None, **kwargs):
        super().__init__(q_registers=(control, target), **kwargs)
        self.control = control
        self.target = target

    @OperationBase.q_registers.setter
    def q_registers(self, q_reg):
        self._update_q_reg(q_reg)
        self.control = q_reg[0]
        self.target = q_reg[1]


class ClassicalControlledPairOperationBase(OperationBase):
    def __init__(self, control=None, target=None, c_register=None, **kwargs):
        super().__init__(q_registers=(control, target,), c_registers=(c_register,), **kwargs)
        self.control = control
        self.target = target
        self.c_register = c_register

    @OperationBase.q_registers.setter
    def q_registers(self, q_reg):
        self._update_q_reg(q_reg)
        self.control = q_reg[0]
        self.target = q_reg[1]

    @OperationBase.c_registers.setter
    def c_registers(self, c_reg):
        self._update_c_reg(c_reg)
        self.c_register = c_reg[0]


""" Quantum gates """


class Hadamard(SingleQubitOperationBase):
    def __init__(self, register=None, **kwargs):
        super().__init__(register=register, **kwargs)


class SigmaX(SingleQubitOperationBase):
    def __init__(self, register=None, **kwargs):
        super().__init__(register=register, **kwargs)


class SigmaY(SingleQubitOperationBase):
    def __init__(self, register=None, **kwargs):
        super().__init__(register=register, **kwargs)

<<<<<<< HEAD
    """
    _openqasm_info = oq_lib.sigma_y_info()

    def __init__(self, register=None, *args, **kwargs):
        super().__init__(register, *args, **kwargs)
=======
>>>>>>> 38a20a54

class SigmaZ(SingleQubitOperationBase):
    def __init__(self, register=None, **kwargs):
        super().__init__(register=register, **kwargs)


class CNOT(ControlledPairOperationBase):
    """

    """
    _openqasm_info = oq_lib.sigma_z_info()

    def __init__(self, register=None, *args, **kwargs):
        super().__init__(register, *args, **kwargs)


class CPhase(ControlledPairOperationBase):
    """

    """
    # TODO: fix z measurement (also maybe it should take 2 register args, one quantum, one classical?)


class ClassicalCNOT(ClassicalControlledPairOperationBase):
    """

    """
    _openqasm_info = oq_lib.hadamard_info()

    def __init__(self, register=None, *args, **kwargs):
        super().__init__(register, *args, **kwargs)


class ClassicalCPhase(ClassicalControlledPairOperationBase):
    """

    """
    # TODO: remove? (duplicate)


<<<<<<< HEAD
class IOGate(OperationBase):
    # IO gates don't need to take inputs/outputs
    _openqasm_info = oq_lib.empty_info()

    def __init__(self, register, reg_type='q', *args, **kwargs):
        if reg_type == 'q':
            super().__init__(q_registers=(register, ), *args, **kwargs)
        else:
            super().__init__(c_registers=(register, ), *args, **kwargs)
=======
class MeasurementZ(OperationBase):
    def __init__(self, register=None, c_register=None, **kwargs):
        super().__init__(q_registers=(register,), c_registers=(c_register,), **kwargs)
>>>>>>> 38a20a54
        self.register = register
        self.c_register = c_register

    @OperationBase.q_registers.setter
    def q_registers(self, q_reg):
        self._update_q_reg(q_reg)
        self.register = q_reg[0]

    @OperationBase.c_registers.setter
    def c_registers(self, c_reg):
        self._update_c_reg(c_reg)
        self.c_register = c_reg[0]


class Input(InputOutputOperationBase):
    def __init__(self, register=None, *args, **kwargs):
        super().__init__(register, *args, **kwargs)


class Output(InputOutputOperationBase):
    def __init__(self, register=None, *args, **kwargs):
        super().__init__(register, *args, **kwargs)<|MERGE_RESOLUTION|>--- conflicted
+++ resolved
@@ -48,19 +48,15 @@
         self._q_registers = q_registers
         self._c_registers = c_registers
 
-
-<<<<<<< HEAD
     @classmethod
     def openqasm_info(cls):
         if cls._openqasm_info is None:
             raise ValueError("Operation does not have an openQASM translation")
         return cls._openqasm_info
 
-=======
     @property
     def q_registers(self):
         return self._q_registers
->>>>>>> 38a20a54
 
     @property
     def c_registers(self):
@@ -70,22 +66,9 @@
     def q_registers(self, q_reg):
         self._update_q_reg(q_reg)
 
-<<<<<<< HEAD
-class CNOT(OperationBase):
-    """
-
-    """
-    _openqasm_info = oq_lib.cnot_info()
-
-    def __init__(self, control=None, target=None, *args, **kwargs):
-        super().__init__(q_registers=(control, target), *args, **kwargs)
-        self.control = control
-        self.target = target
-=======
     @c_registers.setter
     def c_registers(self, c_reg):
         self._update_c_reg(c_reg)
->>>>>>> 38a20a54
 
     def _update_q_reg(self, q_reg):
         if len(q_reg) != len(self._q_registers):
@@ -110,6 +93,9 @@
 
 
 class InputOutputOperationBase(OperationBase):
+    # IO gates don't need to take inputs/outputs
+    _openqasm_info = oq_lib.empty_info()
+
     def __init__(self, register, reg_type='q', *args, **kwargs):
         if reg_type == 'q':
             super().__init__(q_registers=(register, ), *args, **kwargs)
@@ -120,15 +106,6 @@
         self.reg_type = reg_type
         self.register = register
 
-<<<<<<< HEAD
-    """
-    _openqasm_info = oq_lib.sigma_x_info()
-
-    def __init__(self, register=None, *args, **kwargs):
-        super().__init__(register, *args, **kwargs)
-=======
->>>>>>> 38a20a54
-
     @OperationBase.q_registers.setter
     def q_registers(self, q_reg):
         self._update_q_reg(q_reg)
@@ -178,29 +155,29 @@
 
 
 class Hadamard(SingleQubitOperationBase):
+    _openqasm_info = oq_lib.hadamard_info()
+
     def __init__(self, register=None, **kwargs):
         super().__init__(register=register, **kwargs)
 
 
 class SigmaX(SingleQubitOperationBase):
+    _openqasm_info = oq_lib.sigma_x_info()
+
     def __init__(self, register=None, **kwargs):
         super().__init__(register=register, **kwargs)
 
 
 class SigmaY(SingleQubitOperationBase):
-    def __init__(self, register=None, **kwargs):
-        super().__init__(register=register, **kwargs)
-
-<<<<<<< HEAD
-    """
     _openqasm_info = oq_lib.sigma_y_info()
 
-    def __init__(self, register=None, *args, **kwargs):
-        super().__init__(register, *args, **kwargs)
-=======
->>>>>>> 38a20a54
+    def __init__(self, register=None, **kwargs):
+        super().__init__(register=register, **kwargs)
+
 
 class SigmaZ(SingleQubitOperationBase):
+    _openqasm_info = oq_lib.sigma_z_info()
+
     def __init__(self, register=None, **kwargs):
         super().__init__(register=register, **kwargs)
 
@@ -209,51 +186,30 @@
     """
 
     """
-    _openqasm_info = oq_lib.sigma_z_info()
-
-    def __init__(self, register=None, *args, **kwargs):
-        super().__init__(register, *args, **kwargs)
+    _openqasm_info = oq_lib.cnot_info()
 
 
 class CPhase(ControlledPairOperationBase):
     """
 
     """
-    # TODO: fix z measurement (also maybe it should take 2 register args, one quantum, one classical?)
 
 
 class ClassicalCNOT(ClassicalControlledPairOperationBase):
     """
 
     """
-    _openqasm_info = oq_lib.hadamard_info()
-
-    def __init__(self, register=None, *args, **kwargs):
-        super().__init__(register, *args, **kwargs)
 
 
 class ClassicalCPhase(ClassicalControlledPairOperationBase):
     """
 
     """
-    # TODO: remove? (duplicate)
-
-
-<<<<<<< HEAD
-class IOGate(OperationBase):
-    # IO gates don't need to take inputs/outputs
-    _openqasm_info = oq_lib.empty_info()
-
-    def __init__(self, register, reg_type='q', *args, **kwargs):
-        if reg_type == 'q':
-            super().__init__(q_registers=(register, ), *args, **kwargs)
-        else:
-            super().__init__(c_registers=(register, ), *args, **kwargs)
-=======
+
+
 class MeasurementZ(OperationBase):
     def __init__(self, register=None, c_register=None, **kwargs):
         super().__init__(q_registers=(register,), c_registers=(c_register,), **kwargs)
->>>>>>> 38a20a54
         self.register = register
         self.c_register = c_register
 
