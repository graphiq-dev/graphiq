"""
"""
from abc import ABC, abstractmethod


class OperationBase(ABC):
    """

    """
<<<<<<< HEAD
    def __init__(self, qudits=tuple(), cbits=tuple()):
        self.qudits = qudits  # TODO: it doesn't make sense to have qudits and cbits. something like qregister and cregister make more sense
        self.cbits = cbits
=======
    def __init__(self, q_registers=tuple(), c_registers=tuple()):
        self.q_registers = q_registers
        self.c_registers = c_registers
>>>>>>> 00994668


""" Quantum gates """


class CNOT(OperationBase):
    def __init__(self, control=None, target=None, *args, **kwargs):
        super().__init__(*args, **kwargs)  # TODO: we could pass in a tuple of (control, target) to the base class here
        self.control = control
        self.target = target


class Hadamard(OperationBase):
    def __init__(self, register=None, *args, **kwargs):
        super().__init__(*args, **kwargs)
        self.register = register


class PauliX(OperationBase):
    def __init__(self, register=None, *args, **kwargs):
        super().__init__(*args, **kwargs)
        self.register = register


class Input(OperationBase):
    def __init__(self, register=None, *args, **kwargs):
        super().__init__(*args, **kwargs)
        self.register = register


class Output(OperationBase):
    """

    """<|MERGE_RESOLUTION|>--- conflicted
+++ resolved
@@ -7,15 +7,9 @@
     """
 
     """
-<<<<<<< HEAD
-    def __init__(self, qudits=tuple(), cbits=tuple()):
-        self.qudits = qudits  # TODO: it doesn't make sense to have qudits and cbits. something like qregister and cregister make more sense
-        self.cbits = cbits
-=======
     def __init__(self, q_registers=tuple(), c_registers=tuple()):
         self.q_registers = q_registers
         self.c_registers = c_registers
->>>>>>> 00994668
 
 
 """ Quantum gates """
