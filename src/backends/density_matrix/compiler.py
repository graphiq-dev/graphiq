--- conflicted
+++ resolved
@@ -14,7 +14,6 @@
     Compiler which deals exclusively with the DensityMatrix state representation.
     Currently creates a DensityMatrix state object and applies the circuit Operations to it in order
 
-    # TODO: refactor to return a QuantumState object rather than a DensityMatrix object
     # TODO: [longer term] refactor to take a QuantumState object input instead of creating its own initial state?
     """
 
@@ -62,27 +61,16 @@
         :return: nothing
         :rtype: None
         """
-<<<<<<< HEAD
-        assert op.__class__ in self.ops.keys(), f"{op.__class__} is not a valid operation for this compiler"
-=======
         assert (
-            op.__class__ in DensityMatrixCompiler.ops.keys()
+            op.__class__ in self.ops.keys()
         ), f"{op.__class__} is not a valid operation for this compiler"
->>>>>>> c9b216fa
         state = state.dm
         if isinstance(op, ops.InputOutputOperationBase) or isinstance(op, ops.Identity):
             pass  # TODO: should think about best way to handle inputs/outputs
 
         elif isinstance(op, ops.OneQubitOperationBase):
             unitary = dm.get_one_qubit_gate(
-<<<<<<< HEAD
-                n_quantum, q_index(op.register, op.reg_type),
-                self.ops[op.__class__]
-=======
-                n_quantum,
-                q_index(op.register, op.reg_type),
-                DensityMatrixCompiler.ops[op.__class__],
->>>>>>> c9b216fa
+                n_quantum, q_index(op.register, op.reg_type), self.ops[op.__class__]
             )
             state.apply_unitary(unitary)
 
@@ -91,11 +79,7 @@
                 n_quantum,
                 q_index(op.control, op.control_type),
                 q_index(op.target, op.target_type),
-<<<<<<< HEAD
-                self.ops[op.__class__]
-=======
-                DensityMatrixCompiler.ops[op.__class__],
->>>>>>> c9b216fa
+                self.ops[op.__class__],
             )
             state.apply_unitary(unitary)
 
@@ -106,13 +90,7 @@
 
             # apply an gate on the target qubit conditioned on the measurement outcome = 1
             unitary = dm.get_one_qubit_gate(
-<<<<<<< HEAD
                 n_quantum, q_index(op.target, op.target_type), self.ops[op.__class__]
-=======
-                n_quantum,
-                q_index(op.target, op.target_type),
-                DensityMatrixCompiler.ops[op.__class__],
->>>>>>> c9b216fa
             )
 
             outcome = state.apply_measurement_controlled_gate(
@@ -213,13 +191,9 @@
                 else:
                     # apply an X gate on the target qubit conditioned on the measurement outcome = 1
                     unitary = dm.get_one_qubit_gate(
-<<<<<<< HEAD
-                        n_quantum, q_index(op.target, op.target_type), self.ops[op.__class__]
-=======
                         n_quantum,
                         q_index(op.target, op.target_type),
-                        DensityMatrixCompiler.ops[op.__class__],
->>>>>>> c9b216fa
+                        self.ops[op.__class__],
                     )
 
                 outcome = state.dm.apply_measurement_controlled_gate(
