--- conflicted
+++ resolved
@@ -4,7 +4,6 @@
 import networkx as nx
 import numpy as np
 import src.ops as ops
-<<<<<<< HEAD
 import matplotlib.pyplot as plt
 
 from src.backends.stabilizer.functions.stabilizer import canonical_form
@@ -12,22 +11,13 @@
 import src.utils.preprocessing as pre
 import src.utils.circuit_comparison as comp
 import src.noise.noise_models as nm
-=======
-
-import src.utils.preprocessing as pre
-import src.utils.circuit_comparison as comp
->>>>>>> 3cf0e389
 import src.backends.lc_equivalence_check as lc
 import src.backends.stabilizer.functions.local_cliff_equi_check as slc
 from src.solvers.evolutionary_solver import (
     EvolutionarySolver,
     EvolutionarySearchSolverSetting,
 )
-<<<<<<< HEAD
 from src.backends.state_representation_conversion import graph_to_density
-=======
-
->>>>>>> 3cf0e389
 from src.solvers.solver_base import SolverBase
 from src.solvers.deterministic_solver import DeterministicSolver
 from src.backends.compiler_base import CompilerBase
@@ -35,7 +25,6 @@
 from src.metrics import MetricBase
 from src.state import QuantumState
 from src.io import IO
-<<<<<<< HEAD
 from src.utils.relabel_module import (
     iso_finder,
     emitter_sorted,
@@ -52,13 +41,6 @@
 from src.backends.density_matrix.compiler import DensityMatrixCompiler
 
 from src.metrics import Infidelity
-=======
-from src.utils.relabel_module import iso_finder, emitter_sorted
-from src.backends.state_representation_conversion import stabilizer_to_graph
-from src.backends.stabilizer.functions.rep_conversion import (
-    get_clifford_tableau_from_graph,
-)
->>>>>>> 3cf0e389
 from src.backends.stabilizer.state import Stabilizer
 
 
@@ -208,7 +190,6 @@
         base_solver_setting=None,
         allow_relabel=True,
         n_iso_graphs=10,
-<<<<<<< HEAD
         rel_inc_thresh=0.1,
         allow_exhaustive=False,
         sort_emit=True,
@@ -218,15 +199,6 @@
         n_lc_graphs=10,
         lc_orbit_depth=None,
         depolarizing_rate=0.01,
-=======
-        rel_inc_thresh=0.5,
-        allow_exhaustive=False,
-        sort_emit=True,
-        label_map=False,
-        iso_thresh=5,
-        allow_lc=True,
-        n_lc_graphs=10,
->>>>>>> 3cf0e389
         graph_metric=pre.graph_metric_lists[0],
         lc_method="max edge",
         verbose=False,
@@ -246,11 +218,8 @@
         self.sort_emitter = sort_emit
         self.label_map = label_map
         self.iso_thresh = iso_thresh
-<<<<<<< HEAD
         self.lc_orbit_depth = lc_orbit_depth
         self.depolarizing_rate = depolarizing_rate
-=======
->>>>>>> 3cf0e389
 
     @property
     def n_iso_graphs(self):
@@ -343,45 +312,20 @@
             self.noise_simulation = True
 
         self.noise_model_mapping = noise_model_mapping
-<<<<<<< HEAD
-
-    def solve(self):
-        """
-
+        self.sorted_result = []
+        self.circuit_storage = comp.CircuitStorage()
+
+    def get_iso_graph_from_setting(self, adj_matrix):
+        """
+        Helper function to get iso graphs according to solver setting
+
+        :param adj_matrix:
         :return:
-        :rtype:
-        """
-        circuit_list = []
-        # construct the adjacent matrix from the user-input target graph state
-        target_graph = stabilizer_to_graph(
-            self.target.stabilizer.tableau.stabilizer_to_labels()
-        )
-        n_qubits = self.target.n_qubits
-        adj_matrix = nx.to_numpy_array(target_graph)
-
-        # retrieve parameters for relabelling module and local complementation module
+        """
+
         setting = self.solver_setting
         n_iso = setting.n_iso_graphs
-        n_graphs = setting.n_lc_graphs
-        graph_metric = setting.graph_metric
-
-        # user can disable relabelling module
-=======
-        self.sorted_result = []
-        self.circuit_storage = comp.CircuitStorage()
-
-    def get_iso_graph_from_setting(self, adj_matrix):
-        """
-        Helper function to get iso graphs according to solver setting
-
-        :param adj_matrix:
-        :return:
-        """
-
-        setting = self.solver_setting
-        n_iso = setting.n_iso_graphs
-
->>>>>>> 3cf0e389
+
         if self.solver_setting.allow_relabel:
 
             iso_graphs = iso_finder(
@@ -395,38 +339,14 @@
             )
             iso_graph_tuples = emitter_sorted(iso_graphs)
         else:
-<<<<<<< HEAD
-=======
             target_graph = stabilizer_to_graph(
                 self.target.stabilizer.tableau.stabilizer_to_labels()
             )
->>>>>>> 3cf0e389
             n_emitter = DeterministicSolver.determine_n_emitters(
                 self.target.stabilizer.tableau.stabilizer
             )
             iso_graph_tuples = [(target_graph, n_emitter)]
 
-<<<<<<< HEAD
-        for i in range(len(iso_graph_tuples)):
-            # user can disable local complementation module
-            if self.solver_setting.allow_lc:
-
-                if self.solver_setting.lc_method == "max neighbor edge":
-                    lc_graphs = pre.get_lc_graph_by_max_neighbor_edge(
-                        iso_graph_tuples[i][0], n_graphs, graph_metric
-                    )
-                elif self.solver_setting.lc_method == "max edge":
-                    lc_graphs = pre.get_lc_graph_by_max_edge(
-                        iso_graph_tuples[i][0], n_graphs, graph_metric
-                    )
-                else:
-                    raise ValueError(
-                        f"The method {self.solver_setting.lc_method} is not valid."
-                    )
-            else:
-                # simply give back the original graph
-                lc_graphs = [iso_graph_tuples[i][0]]
-=======
         return iso_graph_tuples
 
     def get_lc_graph_from_setting(self, iso_graph):
@@ -485,7 +405,6 @@
             # user can disable local complementation module
             iso_graph = iso_graph_tuples[i][0]
             lc_graphs = self.get_lc_graph_from_setting(iso_graph)
->>>>>>> 3cf0e389
 
             # reset the target state in the metric
             relabel_tableau = get_clifford_tableau_from_graph(
@@ -493,16 +412,6 @@
             )
 
             target_state = QuantumState(n_qubits, relabel_tableau, "stabilizer")
-<<<<<<< HEAD
-            self.metric.target = target_state
-
-            for score_graph in lc_graphs:
-                # solve the noise-free scenario
-
-                lc_tableau = get_clifford_tableau_from_graph(score_graph[1])
-
-                solver_target_state = QuantumState(n_qubits, lc_tableau, "stabilizer")
-=======
 
             for score_graph in lc_graphs:
                 # solve the noise-free scenario
@@ -510,7 +419,6 @@
 
                 solver_target_state = QuantumState(n_qubits, lc_tableau, "stabilizer")
                 self.metric.target = solver_target_state
->>>>>>> 3cf0e389
                 # create an instance of the base solver
                 if self.base_solver == DeterministicSolver:
                     solver = self.base_solver(
@@ -534,36 +442,14 @@
                 # retrieve the best circuit
                 score, circuit = solver.result
 
-<<<<<<< HEAD
-                # TODO: need to modify the local Clifford equivalency code to allow stabilizer comparisons
-                equivalency, op_list = slc.lc_check(relabel_tableau, lc_tableau)
-                if equivalency:
-                    for gate in slc.str_to_op(op_list):
-                        circuit.add(gate)
-=======
                 equivalency, op_list = slc.lc_check(lc_tableau, relabel_tableau)
                 if equivalency:
                     self._add_gates_from_str(circuit, op_list)
->>>>>>> 3cf0e389
                 else:
                     raise Exception("The solver malfunctions")
 
                 # store score and circuit for further analysis
                 # code for storing the necessary information
-<<<<<<< HEAD
-                circuit_list.append(circuit)
-
-            # If any, add additional postselection module below
-
-            # code for circuit equivalency check
-            comp.remove_redundant_circuits(circuit_list)
-
-            # code to run each circuit in the noisy scenario and evaluate the cost function
-            sorted_result_list = self.circuit_evaluation(circuit_list, self.metric)
-            self.result = (sorted_result_list[0][0], sorted_result_list[0][1].copy())
-
-    def circuit_evaluation(self, circuit_list, metric):
-=======
                 if self.circuit_storage.add_new_circuit(circuit):
                     circuit_target_list.append([circuit, target_state])
 
@@ -594,43 +480,17 @@
         return score
 
     def circuit_evaluation(self, circuit_target_list, metric):
->>>>>>> 3cf0e389
         """
 
         :param self:
         :type self:
-<<<<<<< HEAD
-        :param circuit_list:
-        :type circuit_list:
-=======
         :param circuit_target_list:
         :type circuit_target_list:
->>>>>>> 3cf0e389
         :param metric:
         :type metric:
         :return:
         :rtype:
         """
-<<<<<<< HEAD
-        self.compiler.noise_simulation = self.noise_simulation
-        score_list = []
-        for circuit in circuit_list:
-            compiled_state = self.compiler.compile(circuit)
-            # trace out emitter qubits
-            compiled_state.partial_trace(
-                keep=list(range(circuit.n_photons)),
-                dims=(circuit.n_photons + circuit.n_emitters) * [2],
-            )
-            # evaluate the metric
-            score = metric.evaluate(compiled_state, circuit)
-            score_list.append(score)
-
-        index_list = np.argsort(score_list)
-        sorted_result_list = [
-            (score_list[index], circuit_list[index]) for index in index_list
-        ]
-        return sorted_result_list
-=======
         self.compiler.noise_simulation = True
 
         sorted_circuit_target_list = []
@@ -654,7 +514,6 @@
             ]
             sorted_circuit_target_list.append((sorted_result_list, target))
         return sorted_circuit_target_list
->>>>>>> 3cf0e389
 
     """
     Code that seems duplicate from deterministic solver with minor modifications
@@ -680,37 +539,17 @@
 
             elif gate[0] == "P":
                 # add the inverse of the phase gate
-<<<<<<< HEAD
-                self._add_one_qubit_gate(circuit, [ops.SigmaZ, ops.Phase], gate[1])
-=======
                 self._add_one_qubit_gate(circuit, [ops.Phase], gate[1])
->>>>>>> 3cf0e389
 
             elif gate[0] == "X":
                 self._add_one_qubit_gate(circuit, [ops.SigmaX], gate[1])
 
-<<<<<<< HEAD
-            elif gate[0] == "CNOT":
-                self._add_one_emitter_cnot(
-                    circuit, gate[1] - self.n_photon, gate[2] - self.n_photon
-                )
-
-            elif gate[0] == "CZ":
-                self._add_one_qubit_gate(circuit, [ops.Hadamard], gate[2])
-
-                self._add_one_emitter_cnot(
-                    circuit, gate[1] - self.n_photon, gate[2] - self.n_photon
-                )
-
-                self._add_one_qubit_gate(circuit, [ops.Hadamard], gate[2])
-=======
             elif gate[0] == "P_dag":
                 # add the inverse of the phase dagger gate, which is the phase gate itself
                 self._add_one_qubit_gate(circuit, [ops.SigmaZ, ops.Phase], gate[1])
 
             elif gate[0] == "Z":
                 self._add_one_qubit_gate(circuit, [ops.SigmaZ], gate[1])
->>>>>>> 3cf0e389
 
             else:
                 raise ValueError("Invalid gate in the list.")
@@ -792,7 +631,6 @@
         if isinstance(next_op, ops.OneQubitGateWrapper):
             circuit.replace_op(edge[1], gate)
         else:
-<<<<<<< HEAD
             circuit.insert_at(gate, [edge])
 
 
@@ -1024,7 +862,4 @@
             graph, with_labels=True, pos=nx.kamada_kawai_layout(graph), ax=ax1
         )
         circ.draw_circuit(ax=ax2)
-    return circ
-=======
-            circuit.insert_at(gate, [edge])
->>>>>>> 3cf0e389
+    return circ