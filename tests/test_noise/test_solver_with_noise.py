--- conflicted
+++ resolved
@@ -35,11 +35,7 @@
         n_emitter=n_emitter,
         n_photon=n_photon,
         noise_model_mapping=noise_model_mapping,
-<<<<<<< HEAD
-        n_stop=4,
-=======
         n_stop=20,
->>>>>>> b2cfbae1
     )
     solver.seed(seed)
     solver.solve()
@@ -59,11 +55,7 @@
         compiler=compiler,
         n_emitter=n_emitter,
         n_photon=n_photon,
-<<<<<<< HEAD
-        n_stop=4,
-=======
         n_stop=20,
->>>>>>> b2cfbae1
     )
     solver.seed(seed)
     solver.solve()
