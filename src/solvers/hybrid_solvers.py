"""
Contains various hybrid solvers
"""
import networkx as nx
import numpy as np
<<<<<<< HEAD
import src.circuit.ops as ops
import matplotlib.pyplot as plt

import src.utils.preprocessing as pre
import src.utils.circuit_comparison as comp
import src.noise.noise_models as nm
=======
import ray

import src.ops as ops
import matplotlib.pyplot as plt

from src.backends.stabilizer.functions.stabilizer import canonical_form

import src.utils.preprocessing as pre
import src.utils.circuit_comparison as comp
import src.noise.noise_models as nm
import src.noise.monte_carlo_noise as mcn
import src.backends.lc_equivalence_check as lc
>>>>>>> 12a64e8f
import src.backends.stabilizer.functions.local_cliff_equi_check as slc
from src.solvers.evolutionary_solver import (
    EvolutionarySolver,
    EvolutionarySearchSolverSetting,
)
<<<<<<< HEAD
from src.backends.state_rep_conversion import graph_to_density
=======
from src.solvers.solver_result import SolverResult
from src.backends.state_representation_conversion import graph_to_density
>>>>>>> 12a64e8f
from src.solvers.solver_base import SolverBase
from src.solvers.deterministic_solver import DeterministicSolver
from src.backends.compiler_base import CompilerBase
from src.circuit.circuit_dag import CircuitDAG
from src.metrics import MetricBase
from src.state import QuantumState
from src.io import IO
<<<<<<< HEAD
from src.utils.relabel_module import (
    iso_finder,
    emitter_sorted,
    lc_orbit_finder,
    get_relabel_map,
    relabel,
)
from src.backends.state_rep_conversion import stabilizer_to_graph
from src.backends.stabilizer.functions.rep_conversion import (
    get_clifford_tableau_from_graph,
=======
from src.utils.relabel_module import *
from src.backends.state_representation_conversion import stabilizer_to_graph
from src.backends.stabilizer.functions.rep_conversion import (
    get_clifford_tableau_from_graph,
    stabilizer_from_clifford,
>>>>>>> 12a64e8f
)
from src.backends.stabilizer.compiler import StabilizerCompiler
from src.backends.density_matrix.compiler import DensityMatrixCompiler

from src.metrics import Infidelity
<<<<<<< HEAD
=======
from benchmarks.graph_states import repeater_graph_states
from src.backends.stabilizer.state import Stabilizer
>>>>>>> 12a64e8f


class HybridEvolutionarySolver(EvolutionarySolver):
    """
    Implements a hybrid solver based on deterministic solver and rule-based evolutionary search solver.
    It takes the solution from DeterministicSolver (without noise simulation)
    as the starting point for the EvolutionarySolver.
    """

    name = "hybrid evolutionary-search"

    def __init__(
        self,
        target,
        metric: MetricBase,
        compiler: CompilerBase,
        io: IO = None,
        solver_setting=EvolutionarySearchSolverSetting(),
        noise_model_mapping=None,
        *args,
        **kwargs,
    ):
        """
        Initialize a hybrid solver based on DeterministicSolver and EvolutionarySolver

        :param target: target quantum state
        :type target: QuantumState
        :param metric: metric (cost) function to minimize
        :type metric: MetricBase
        :param compiler: compiler backend to use when simulating quantum circuits
        :type compiler: CompilerBase
        :param io: input/output object for saving logs, intermediate results, circuits, etc.
        :type io: IO
        :param n_hof: the size of the hall of fame (hof)
        :type n_hof: int
        :param selection_active: use selection in the evolutionary algorithm
        :type selection_active: bool
        :param use_adapt_probability: use adapted probability in the evolutionary algorithm
        :type use_adapt_probability: bool
        :param save_openqasm: save population, hof, or both to openQASM strings (options: None, "hof", "pop", "both")
        :type save_openqasm: str, None
        :param noise_model_mapping: a dictionary that associates each operation type to a noise model
        :type noise_model_mapping: dict
        """
        if target.rep_type is not "s":
            tmp_target = target.copy()
            tmp_target.convert_representation("s")
            tableau = tmp_target.rep_data.data
        else:
            tableau = target.rep_data.data
        n_photon = tableau.n_qubits
        n_emitter = DeterministicSolver.determine_n_emitters(tableau.to_stabilizer())
        super().__init__(
            target=target,
            metric=metric,
            compiler=compiler,
            circuit=None,
            io=io,
            n_emitter=n_emitter,
            n_photon=n_photon,
            solver_setting=solver_setting,
            noise_model_mapping=noise_model_mapping,
            *args,
            **kwargs,
        )

    def initialize_transformation_probabilities(self):
        """
        Sets the initial probabilities for selecting the circuit transformations.

        :return: the transformation probabilities for possible transformations
        :rtype: dict
        """
        trans_probs = {
            self.add_emitter_one_qubit_op: 1 / 4,
            self.replace_photon_one_qubit_op: 1 / 4,
            self.remove_op: 1 / 4,
            self.add_measurement_cnot_and_reset: 1 / 10,
        }

        if self.n_emitter > 1:
            trans_probs[self.add_emitter_cnot] = 1 / 4

        return self._normalize_trans_prob(trans_probs)

    def randomize_circuit(self, circuit):
        """
        Perform multiple random operations to a circuit

        :param circuit: a quantum circuit
        :type circuit: CircuitDAG
        :return: a new quantum circuit that is perturbed from the input circuit
        :rtype: CircuitDAG
        """
        randomized_circuit = circuit.copy()

        trans_probs = {
            self.add_emitter_one_qubit_op: 1 / 6,
            self.add_photon_one_qubit_op: 1 / 6,
            self.remove_op: 1 / 2,
        }

        if self.n_emitter > 1:
            trans_probs[self.add_emitter_cnot] = 1 / 6

        trans_probs = self._normalize_trans_prob(trans_probs)

        n_iter = np.random.randint(1, 10)

        for i in range(n_iter):
            transformation = np.random.choice(
                list(trans_probs.keys()), p=list(trans_probs.values())
            )
            transformation(randomized_circuit)

        return randomized_circuit

    def population_initialization(self):
        """
        Initialize population

        :return: an initial population
        :rtype: list
        """
        deterministic_solver = DeterministicSolver(
            target=self.target,
            metric=self.metric,
            compiler=self.compiler,
            noise_model_mapping=self.noise_model_mapping,
        )
        deterministic_solver.noise_simulation = False
        deterministic_solver.solve()
        self.compiler.noise_simulation = True
        _, ideal_circuit = deterministic_solver.result
        population = []
        for j in range(self.setting.n_pop):
            perturbed_circuit = self.randomize_circuit(ideal_circuit)
            population.append((np.inf, perturbed_circuit))
        return population


class HybridGraphSearchSolverSetting:
    """
    A class to store the solver setting of a HybridGraphSearchSolver

    """

    def __init__(
        self,
        base_solver_setting=None,
        allow_relabel=True,
        n_iso_graphs=10,
        rel_inc_thresh=0.1,
        allow_exhaustive=False,
        sort_emit=True,
        label_map=False,
        iso_thresh=None,
        allow_lc=True,
        n_lc_graphs=10,
        lc_orbit_depth=None,
        depolarizing_rate=0.01,
<<<<<<< HEAD
=======
        monte_carlo=False,
        monte_carlo_params=None,
>>>>>>> 12a64e8f
        graph_metric=pre.graph_metric_lists[0],
        lc_method="max edge",
        verbose=False,
        save_openqasm: str = "none",
    ):
        self.allow_relabel = allow_relabel
        self.allow_lc = allow_lc
        self._n_iso_graphs = n_iso_graphs
        self._n_lc_graphs = n_lc_graphs
        self._verbose = verbose
        self._save_openqasm = save_openqasm
        self.base_solver_setting = base_solver_setting
        self.lc_method = lc_method
        self.graph_metric = graph_metric
        self.rel_inc_thresh = rel_inc_thresh
        self.allow_exhaustive = allow_exhaustive
        self.sort_emitter = sort_emit
        self.label_map = label_map
        self.iso_thresh = iso_thresh
        self.lc_orbit_depth = lc_orbit_depth
        self.depolarizing_rate = depolarizing_rate
<<<<<<< HEAD
=======
        self.monte_carlo = monte_carlo
        mc_params = {
            "n_sample": 1,
            "map": mcn.McNoiseMap(),
            "compiler": None,
            "seed": None,
            "n_parallel": None,
            "n_single": None,
        }
        if monte_carlo_params is None:
            monte_carlo_params = mc_params
        else:
            monte_carlo_params = mc_params | monte_carlo_params
        self.monte_carlo_params = monte_carlo_params
>>>>>>> 12a64e8f

    @property
    def n_iso_graphs(self):
        return self._n_iso_graphs

    @n_iso_graphs.setter
    def n_iso_graphs(self, value):
        assert type(value) == int
        self._n_iso_graphs = value

    @property
    def n_lc_graphs(self):
        return self._n_lc_graphs

    @n_lc_graphs.setter
    def n_lc_graphs(self, value):
<<<<<<< HEAD
        assert type(value) == int
=======
        assert type(value) == int or value is None
>>>>>>> 12a64e8f
        self._n_lc_graphs = value

    @property
    def verbose(self):
        return self._verbose

    @verbose.setter
    def verbose(self, value):
        assert type(value) == bool
        self._verbose = value

    @property
    def save_openqasm(self):
        return self._save_openqasm

    @save_openqasm.setter
    def save_openqasm(self, value):
        assert type(value) == str
        self._save_openqasm = value

    def __str__(self):
        s = f"base_solver_setting = {self.base_solver_setting}\n"
        s += f"n_iso_graphs = {self._n_iso_graphs}\n"
        s += f"n_lc_graphs = {self._n_lc_graphs}\n"
        s += f"verbose = {self._verbose}\n"
        s += f"save_openqasm = {self.save_openqasm}\n"
        return s


<<<<<<< HEAD
=======
class AlternateGraphSolver:
    def __init__(
        self,
        target_graph: nx.Graph or QuantumState = None,
        metric: MetricBase = Infidelity,
        compiler: CompilerBase = StabilizerCompiler(),
        noise_compiler: CompilerBase = DensityMatrixCompiler(),
        io: IO = None,
        noise_model_mapping=None,
        graph_solver_setting=None,
        seed=None,
    ):
        if graph_solver_setting is None:
            graph_solver_setting = HybridGraphSearchSolverSetting(
                n_iso_graphs=1,
                n_lc_graphs=1,
                graph_metric=pre.graph_metric_lists[0],
            )
        if noise_model_mapping is None:
            noise_model_mapping = {"e": dict(), "p": dict(), "ee": dict(), "ep": dict()}
            self.noise_simulation = False
            self.monte_carlo = False
        elif noise_model_mapping == "depolarizing":
            self.noise_simulation = True
            self.depolarizing_rate = graph_solver_setting.depolarizing_rate
            if graph_solver_setting.monte_carlo:
                self.monte_carlo = True
                self.mc_params = graph_solver_setting.monte_carlo_params
                self.mc_params["map"] = self.mc_depol()
            else:
                self.monte_carlo = False
                noise_model_mapping = self.depol_noise_map()
        elif type(noise_model_mapping) is not dict:
            raise TypeError(
                f"Datatype {type(noise_model_mapping)} is not a valid noise_model_mapping. "
                f"noise_model_mapping should be a dict or None"
            )
        else:
            self.noise_simulation = True
            self.monte_carlo = False
            if graph_solver_setting.monte_carlo:
                self.monte_carlo = True
                self.mc_params = graph_solver_setting.monte_carlo_params

        self.noise_model_mapping = noise_model_mapping

        if isinstance(target_graph, nx.Graph):
            self.target_graph = target_graph
        elif isinstance(target_graph, QuantumState):
            self.target = QuantumState
            self.target_graph = stabilizer_to_graph(
                target_graph.stabilizer.tableau.stabilizer_to_labels()
            )
        self.metric = metric
        self.noise_compiler = noise_compiler
        self.compiler = compiler
        self.solver_setting = graph_solver_setting
        self.seed = seed
        self.result = None
        self.mc_list = []

    def solve(self):
        """
        Finds alternative circuits to generate the target graph or a relabeled version of it by searching through
        alternative isomorphic and LC-equivalent graphs. Notice that the returned circuits generate the target state
        up to relabeling if this feature is enabled in the setting. Otherwise, user's exact target graph is produced.

        :return: a dictionary where keys are the circuits and values are themselves dictionaries containing the LC graph
         used as the intermediate states and relabeling map between the actual target and the graph the circuit
         generates. {circuit: {'g':graph, 'map': relabel_map}}
        :rtype: dict
        """
        setting = self.solver_setting
        n_iso = setting.n_iso_graphs
        n_lc = setting.n_lc_graphs
        adj_matrix = nx.to_numpy_array(self.target_graph)

        iso_adjs = iso_finder(
            adj_matrix,
            n_iso,
            rel_inc_thresh=setting.rel_inc_thresh,
            allow_exhaustive=setting.allow_exhaustive,
            sort_emit=setting.sort_emitter,
            label_map=setting.label_map,
            thresh=setting.iso_thresh,
            seed=self.seed,
        )
        results_list = []
        mc_list = []
        # repeater graph state check
        adj_rgs = nx.to_numpy_array(repeater_graph_states(int(len(self.target_graph) / 2)))
        target_is_rgs = True if np.array_equal(adj_rgs, adj_matrix) else False
        # list of tuples [(circuit, dict={'g': graph used to find circuit, 'map': relabel map with target})]
        iso_graphs = [nx.from_numpy_array(adj) for adj in iso_adjs]
        for iso_graph in iso_graphs:
            if setting.lc_method == "rgs":
                lc_graphs = rgs_orbit_finder(iso_graph)[:n_lc]
            elif setting.lc_method == "linear":
                lc_graphs = linear_partial_orbit(iso_graph)[:n_lc]
            elif setting.lc_method == "depth_first":
                lc_graphs = depth_first_orbit(iso_graph)[:n_lc]
            elif setting.lc_method == "lc_with_iso":
                lc_graphs = lc_orbit_finder(
                    iso_graph, comp_depth=setting.lc_orbit_depth, orbit_size_thresh=n_lc, with_iso=True
                )
            elif setting.lc_method == "random":
                lc_graphs = lc_orbit_finder(
                    iso_graph, comp_depth=setting.lc_orbit_depth, orbit_size_thresh=n_lc, rand=True
                )
            elif setting.lc_method == "random_with_iso":
                lc_graphs = lc_orbit_finder(
                    iso_graph, comp_depth=setting.lc_orbit_depth, orbit_size_thresh=n_lc, with_iso=True, rand=True
                )
            elif setting.lc_method == "random_with_rep":
                lc_graphs = lc_orbit_finder(
                    iso_graph, comp_depth=setting.lc_orbit_depth, orbit_size_thresh=n_lc, with_iso=True, rand=True,
                    rep_allowed=True
                )
            elif setting.lc_method is None:
                lc_graphs = lc_orbit_finder(
                    iso_graph, comp_depth=setting.lc_orbit_depth, orbit_size_thresh=n_lc
                )
            else:
                raise ValueError("LC method is not valid, set to a valid string or None")
            lc_circ_list = []
            lc_score_list = []
            rmap = get_relabel_map(self.target_graph, iso_graph)

            for lc_graph in lc_graphs:
                circuit = graph_to_circ(lc_graph)
                success, conversion_gates = slc.lc_check(
                    lc_graph, iso_graph, validate=True
                )
                try:
                    assert success, "LC graphs are not actually LC equivalent!"
                    slc.state_converter_circuit(lc_graph, iso_graph, validate=True)
                except:
                    raise UserWarning("LC conversion failed")
                conversion_ops = slc.str_to_op(conversion_gates)
                for op in conversion_ops:
                    circuit.add(op)
                if self.noise_simulation:
                    if self.monte_carlo:
                        # generate a unique seed for the monte carlo object based on user input seeds
                        if self.seed is not None and self.mc_params["seed"] is not None:
                            rng = np.random.default_rng(
                                self.seed * self.mc_params["seed"]
                            )
                        else:
                            # seedless randomness if at least one of the user's seeds is None
                            rng = np.random.default_rng()
                        n_mc = max(
                            int(self.mc_params["n_sample"] or 0),
                            int(self.mc_params["n_single"] or 0)
                            * int(self.mc_params["n_parallel"] or 0),
                        )
                        mc_seed = rng.integers(
                            low=1, high=int(10e6 * max(n_mc, 2)), size=1
                        )
                        # end of random seed generation
                        mc = mcn.MonteCarloNoise(
                            circuit,
                            self.mc_params["n_sample"],
                            self.mc_params["map"],
                            self.mc_params["compiler"],
                            mc_seed,
                        )
                        mc_list.append(mc)
                        if self.mc_params["n_parallel"] is not None:
                            n_total = (
                                self.mc_params["n_parallel"]
                                * self.mc_params["n_single"]
                            )
                            assert (
                                n_total > 0
                            ), "n_single and n_parallel both must be integers > 1 or None"
                            self.solver_setting.monte_carlo_params["n_sample"] = n_total
                            # multicore parallel processing
                            # ray.init()
                            noise_score = mcn.parallel_monte_carlo(
                                mc,
                                self.mc_params["n_parallel"],
                                self.mc_params["n_single"],
                            )
                            # ray.shutdown()

                        else:
                            noise_score = mc.run()
                    else:
                        circuit = circuit.assign_noise(self.noise_model_mapping)
                        noise_score = self.noise_score(circuit, rmap)
                    lc_score_list.append(noise_score)
                else:
                    lc_score_list.append(0.0001)

                lc_circ_list.append(circuit)

            for i, circ in enumerate(lc_circ_list):
                results_list.append(
                    (circ, {"g": lc_graphs[i], "score": lc_score_list[i], "map": rmap})
                )
            # iso_lc_circuit_dict[get_relabel_map(self.target_graph, iso_graph)] = dict(zip(lc_graphs, lc_circ_list))
        # remove redundant auto-morph graphs
        adj_list = [nx.to_numpy_array(result[1]["g"]) for result in results_list]
        set_list = []
        for i in range(len(adj_list)):
            already_found = False
            for s in set_list:
                if i in s:
                    already_found = True
                    break
            if not already_found:
                s = {i}
                for j in range(i + 1, len(adj_list)):
                    if np.array_equal(adj_list[i], adj_list[j]):
                        s.add(j)
                set_list.append(s)
        # set_list now contains the equivalent group of graphs in the result's dict
        # remove redundant items of the dict
        redundant_indices = [index for s in set_list for index in list(s)[1:]]
        redundant_indices.sort()
        for index in redundant_indices[::-1]:
            del results_list[index]

        # results setter
        self.mc_list = mc_list
        circ_list = [x[0] for x in results_list]
        properties = list(results_list[0][1].keys()) if results_list else None
        self.result = SolverResult(circ_list, properties)
        # [r[1][p] for p in properties for r in results_list]
        for p in properties:
            self.result[p] = [r[1][p] for r in results_list]

        return results_list

    def noise_score(self, circ, relabel_map):
        graph = self.target_graph
        old_adj = nx.to_numpy_array(graph)
        n = graph.number_of_nodes()
        # relabel the target graph
        new_labels = np.array([relabel_map[i] for i in range(n)])
        new_adj = relabel(old_adj, new_labels)
        graph = nx.from_numpy_array(new_adj)

        c_tableau = get_clifford_tableau_from_graph(graph)
        ideal_state = QuantumState(n, c_tableau, representation="stabilizer")
        if isinstance(self.noise_compiler, DensityMatrixCompiler):
            ideal_state = QuantumState(
                n, graph_to_density(graph), representation="density matrix"
            )
        metric = Infidelity(ideal_state)

        compiler = self.noise_compiler
        compiler.noise_simulation = True
        compiled_state = compiler.compile(circuit=circ)
        # trace out emitter qubits
        compiled_state.partial_trace(
            keep=list(range(circ.n_photons)),
            dims=(circ.n_photons + circ.n_emitters) * [2],
        )

        # evaluate the metric
        score = metric.evaluate(compiled_state, circ)
        score = 0.00001 if (np.isclose(score, 0.0) and score != 0.0) else score
        return score

    def depol_noise_map(self):
        rate = self.depolarizing_rate
        dep_noise_model_mapping = dict()
        dep_noise_model_mapping["e"] = {
            # "SigmaX": nm.DepolarizingNoise(rate),
            # "SigmaY": nm.DepolarizingNoise(rate),
            # "SigmaZ": nm.DepolarizingNoise(rate),
            "Phase": nm.DepolarizingNoise(rate),
            "PhaseDagger": nm.DepolarizingNoise(rate),
            "Hadamard": nm.DepolarizingNoise(rate),
        }
        dep_noise_model_mapping["p"] = {}  # dep_noise_model_mapping["e"]
        # dep_noise_model_mapping["ee"] = {}
        # dep_noise_model_mapping["ep"] = {}
        dep_noise_model_mapping["ee"] = {"CNOT": nm.DepolarizingNoise(rate)}
        dep_noise_model_mapping["ep"] = {"CNOT": nm.DepolarizingNoise(rate)}
        return dep_noise_model_mapping

    def mc_depol(self):
        """
        Returns a Monte-Carlo noise map for depolarizing noise. Currently only emitter gates are noisy.
        :return: mcn.McNoiseMap
        :rtype: mcn.McNoiseMap
        """
        rate = self.depolarizing_rate / 3
        mc_noise = mcn.McNoiseMap()
        mc_noise.add_gate_noise(
            "e",
            "Hadamard",
            [
                (nm.PauliError("X"), rate),
                (nm.PauliError("Y"), rate),
                (nm.PauliError("Z"), rate),
            ],
        )
        mc_noise.add_gate_noise(
            "e",
            "Phase",
            [
                (nm.PauliError("X"), rate),
                (nm.PauliError("Y"), rate),
                (nm.PauliError("Z"), rate),
            ],
        )
        mc_noise.add_gate_noise(
            "e",
            "PhaseDagger",
            [
                (nm.PauliError("X"), rate),
                (nm.PauliError("Y"), rate),
                (nm.PauliError("Z"), rate),
            ],
        )
        mc_noise.add_gate_noise(
            "ee",
            "CNOT",
            [
                (nm.PauliError("X"), rate),
                (nm.PauliError("Y"), rate),
                (nm.PauliError("Z"), rate),
            ],
        )
        mc_noise.add_gate_noise(
            "ep",
            "CNOT",
            [
                (nm.PauliError("X"), rate),
                (nm.PauliError("Y"), rate),
                (nm.PauliError("Z"), rate),
            ],
        )
        return mc_noise


def graph_to_circ(graph, noise_model_mapping=None, show=False):
    """
    Find a circuit that generates the input graph. This function calls the deterministic solver. The outcome is not
    unique.
    :param graph: The graph to generate
    :type graph: networkx.Graph
    :param show: If true draws the corresponding circuit
    :type show: bool
    :return: A circuit corresponding to the input graph
    :rtype: CircuitDAG
    """
    if not isinstance(graph, nx.Graph):
        graph = nx.from_numpy_array(graph)
        assert isinstance(
            graph, nx.Graph
        ), "input must be a networkx graph object or a numpy adjacency matrix"
    n = graph.number_of_nodes()
    c_tableau = get_clifford_tableau_from_graph(graph)
    ideal_state = QuantumState(n, c_tableau, representation="stabilizer")

    target = ideal_state
    solver = DeterministicSolver(
        target=target,
        metric=Infidelity(target),
        compiler=StabilizerCompiler(),
        noise_model_mapping=noise_model_mapping,
    )
    solver.solve()
    score, circ = solver.result
    if show:
        fig, (ax1, ax2) = plt.subplots(2, 1, dpi=300)
        nx.draw_networkx(
            graph, with_labels=True, pos=nx.kamada_kawai_layout(graph), ax=ax1
        )
        circ.draw_circuit(ax=ax2)
    return circ


>>>>>>> 12a64e8f
class HybridGraphSearchSolver(SolverBase):
    def __init__(
        self,
        target,
        metric: MetricBase,
        compiler: CompilerBase,
        circuit: CircuitDAG = None,
        io: IO = None,
        graph_solver_setting=None,
        noise_model_mapping=None,
        base_solver=HybridEvolutionarySolver,
        base_solver_setting=EvolutionarySearchSolverSetting(),
        *args,
        **kwargs,
    ):
        if graph_solver_setting is None:
            graph_solver_setting = HybridGraphSearchSolverSetting(
                base_solver_setting=base_solver_setting,
                n_iso_graphs=1,
                n_lc_graphs=1,
                graph_metric=pre.graph_metric_lists[0],
            )
        super().__init__(
            target=target,
            metric=metric,
            compiler=compiler,
            circuit=circuit,
            io=io,
            solver_setting=graph_solver_setting,
            *args,
            **kwargs,
        )
        self.base_solver = base_solver
        self.n_photon = target.n_qubits
        if noise_model_mapping is None:
            noise_model_mapping = {"e": dict(), "p": dict(), "ee": dict(), "ep": dict()}
            self.noise_simulation = False
        elif type(noise_model_mapping) is not dict:
            raise TypeError(
                f"Datatype {type(noise_model_mapping)} is not a valid noise_model_mapping. "
                f"noise_model_mapping should be a dict or None"
            )
        else:
            self.noise_simulation = True

        self.noise_model_mapping = noise_model_mapping
        self.sorted_result = []
        self.circuit_storage = comp.CircuitStorage()

    def get_iso_graph_from_setting(self, adj_matrix):
        """
        Helper function to get iso graphs according to solver setting

        :param adj_matrix:
        :return:
        """

        setting = self.solver_setting
        n_iso = setting.n_iso_graphs

<<<<<<< HEAD
        if setting.allow_relabel:
=======
        if self.solver_setting.allow_relabel:
>>>>>>> 12a64e8f

            iso_graphs = iso_finder(
                adj_matrix,
                n_iso,
                rel_inc_thresh=setting.rel_inc_thresh,
                allow_exhaustive=setting.allow_exhaustive,
                sort_emit=setting.sort_emitter,
                label_map=setting.label_map,
                thresh=setting.iso_thresh,
            )
            iso_graph_tuples = emitter_sorted(iso_graphs)
        else:
            target_graph = stabilizer_to_graph(
                self.target.stabilizer.tableau.stabilizer_to_labels()
            )
            n_emitter = DeterministicSolver.determine_n_emitters(
                self.target.stabilizer.tableau.stabilizer
            )
            iso_graph_tuples = [(target_graph, n_emitter)]

        return iso_graph_tuples

    def get_lc_graph_from_setting(self, iso_graph):
        """
        Helper function to get lc graphs according to solver setting

        :param iso_graph:
        :return:
        """
        setting = self.solver_setting
        n_graphs = setting.n_lc_graphs
        graph_metric = setting.graph_metric

<<<<<<< HEAD
        if setting.allow_lc:

            if setting.lc_method == "max neighbor edge":
                lc_graphs = pre.get_lc_graph_by_max_neighbor_edge(
                    iso_graph, n_graphs, graph_metric
                )
            elif setting.lc_method == "max edge":
=======
        if self.solver_setting.allow_lc:

            if self.solver_setting.lc_method == "max neighbor edge":
                lc_graphs = pre.get_lc_graph_by_max_neighbor_edge(
                    iso_graph, n_graphs, graph_metric
                )
            elif self.solver_setting.lc_method == "max edge":
>>>>>>> 12a64e8f
                lc_graphs = pre.get_lc_graph_by_max_edge(
                    iso_graph, n_graphs, graph_metric
                )
            else:
<<<<<<< HEAD
                raise ValueError(f"The method {setting.lc_method} is not valid.")
=======
                raise ValueError(
                    f"The method {self.solver_setting.lc_method} is not valid."
                )
>>>>>>> 12a64e8f
        else:
            # simply give back the original graph
            lc_graphs = [iso_graph]

        return lc_graphs

    def solve(self):
        """

        :return:
        :rtype:
        """
        circuit_target_list = []

        # retrieve parameters for relabelling module and local complementation module
        setting = self.solver_setting

        # construct the adjacent matrix from the user-input target graph state
<<<<<<< HEAD
        target_graph_list = stabilizer_to_graph(
            self.target.rep_data.tableau.to_stabilizer(), validate=False
        )
        if len(target_graph_list) > 1:
            raise ValueError("HybridGraphSearchSolver cannot handle mixed graph")
        target_graph = target_graph_list[0][1]
=======
        target_graph = stabilizer_to_graph(
            self.target.stabilizer.tableau.stabilizer_to_labels()
        )
>>>>>>> 12a64e8f
        n_qubits = self.target.n_qubits
        adj_matrix = nx.to_numpy_array(target_graph)

        # user can disable relabelling module
        iso_graph_tuples = self.get_iso_graph_from_setting(adj_matrix)

        for i in range(len(iso_graph_tuples)):
            # user can disable local complementation module
            iso_graph = iso_graph_tuples[i][0]
            lc_graphs = self.get_lc_graph_from_setting(iso_graph)

            # reset the target state in the metric
            relabel_tableau = get_clifford_tableau_from_graph(
                nx.from_numpy_array(iso_graph_tuples[i][0])
            )

<<<<<<< HEAD
            target_state = QuantumState(relabel_tableau, "s")
=======
            target_state = QuantumState(n_qubits, relabel_tableau, "stabilizer")
>>>>>>> 12a64e8f

            for score_graph in lc_graphs:
                # solve the noise-free scenario
                lc_tableau = get_clifford_tableau_from_graph(score_graph[1])

<<<<<<< HEAD
                solver_target_state = QuantumState(lc_tableau, "s")
=======
                solver_target_state = QuantumState(n_qubits, lc_tableau, "stabilizer")
>>>>>>> 12a64e8f
                self.metric.target = solver_target_state
                # create an instance of the base solver
                if self.base_solver == DeterministicSolver:
                    solver = self.base_solver(
                        target=solver_target_state,
                        metric=self.metric,
                        compiler=self.compiler,
                        solver_setting=setting.base_solver_setting,
                    )
                else:
                    solver = self.base_solver(
                        target=solver_target_state,
                        metric=self.metric,
                        compiler=self.compiler,
                        n_photon=self.n_photon,
                        n_emitter=iso_graph_tuples[i][1],
                        solver_setting=setting.base_solver_setting,
                    )
                # run the solver without noise
                solver.noise_simulation = False
                solver.solve()
                # retrieve the best circuit
                score, circuit = solver.result

                equivalency, op_list = slc.lc_check(lc_tableau, relabel_tableau)
                if equivalency:
                    self._add_gates_from_str(circuit, op_list)
                else:
                    raise Exception("The solver malfunctions")

                # store score and circuit for further analysis
                # code for storing the necessary information
                if self.circuit_storage.add_new_circuit(circuit):
                    circuit_target_list.append([circuit, target_state])

        # end of relabelling loop
        # code to run each circuit in the noisy scenario and evaluate the cost function

        for i in circuit_target_list:
            score = self.circuit_evaluation_v2(i[0], i[1], self.metric)
            i.append(score)

        self.result = circuit_target_list
        return circuit_target_list

    def circuit_evaluation_v2(self, circuit, target, metric):
        # no noise
        self.compiler.noise_simulation = False

        compiled_state = self.compiler.compile(circuit)
        compiled_state.partial_trace(
            keep=list(range(circuit.n_photons)),
            dims=(circuit.n_photons + circuit.n_emitters) * [2],
        )

        # evaluation
        metric.target = target
        score = metric.evaluate(compiled_state, circuit)

        return score

    def circuit_evaluation(self, circuit_target_list, metric):
        """

        :param self:
        :type self:
        :param circuit_target_list:
        :type circuit_target_list:
        :param metric:
        :type metric:
        :return:
        :rtype:
        """
        self.compiler.noise_simulation = True

        sorted_circuit_target_list = []
        for circuit_list, target in circuit_target_list:
            score_list = []
            for circuit in circuit_list:
                compiled_state = self.compiler.compile(circuit)
                # trace out emitter qubits
                compiled_state.partial_trace(
                    keep=list(range(circuit.n_photons)),
                    dims=(circuit.n_photons + circuit.n_emitters) * [2],
                )
                # evaluate the metric
                metric.target = target
                score = metric.evaluate(compiled_state, circuit)
                score_list.append(score)

            index_list = np.argsort(score_list)
            sorted_result_list = [
                (score_list[index], circuit_list[index]) for index in index_list
            ]
            sorted_circuit_target_list.append((sorted_result_list, target))
        return sorted_circuit_target_list

    """
    Code that seems duplicate from deterministic solver with minor modifications
    """

    def _add_gates_from_str(self, circuit, gate_str_list):
        """
        Add gates to disentangle all emitter qubits. This is used in the last step.

        :param circuit: a quantum circuit
        :type circuit: CircuitDAG
        :param gate_str_list: a list of gates to be applied
        :type gate_str_list: list[(str, int) or (str, int, int)]
        :return: nothing
        :rtype: None
        """

        for gate in gate_str_list:
            if gate[0] == "I":
                continue
            elif gate[0] == "H":
                self._add_one_qubit_gate(circuit, [ops.Hadamard], gate[1])

            elif gate[0] == "P":
                # add the inverse of the phase gate
                self._add_one_qubit_gate(circuit, [ops.Phase], gate[1])

            elif gate[0] == "X":
                self._add_one_qubit_gate(circuit, [ops.SigmaX], gate[1])

            elif gate[0] == "P_dag":
                # add the inverse of the phase dagger gate, which is the phase gate itself
                self._add_one_qubit_gate(circuit, [ops.SigmaZ, ops.Phase], gate[1])

            elif gate[0] == "Z":
                self._add_one_qubit_gate(circuit, [ops.SigmaZ], gate[1])

            else:
                raise ValueError("Invalid gate in the list.")

    def _add_one_emitter_cnot(self, circuit, control_emitter, target_emitter):
        """
        Add a CNOT between two emitter qubits

        :param circuit: a quantum circuit
        :type circuit: CircuitDAG
        :param control_emitter: register index of the control emitter
        :type control_emitter: int
        :param target_emitter: register index of the target emitter
        :type target_emitter: int
        :return: nothing
        :rtype: None
        """

        control_edge = circuit.dag.in_edges(nbunch=f"e{control_emitter}_out", keys=True)
        edge0 = list(control_edge)[0]
        target_edge = circuit.dag.in_edges(nbunch=f"e{target_emitter}_out", keys=True)
        edge1 = list(target_edge)[0]
        gate = ops.CNOT(
            control=circuit.dag.edges[edge0]["reg"],
            control_type="e",
            target=circuit.dag.edges[edge1]["reg"],
            target_type="e",
            noise=self._identify_noise(ops.CNOT, self.noise_model_mapping["ee"]),
        )
        circuit.insert_at(gate, [edge0, edge1])

    def _add_one_qubit_gate(self, circuit, gate_list, index):
        """
        Add a one-qubit gate to the circuit

        :param circuit: a quantum circuit
        :type circuit: CircuitDAG
        :param gate_list: a list of one-qubit gates to be added to the circuit
        :type gate_list: list[ops.OperationBase]
        :param index: the qubit position where this one-qubit gate is applied
        :type index: int
        :return: nothing
        :rtype: None
        """

        if index >= self.n_photon:
            reg_type = "e"
            reg = index - self.n_photon
        else:
            reg_type = "p"
            reg = index

        edge = circuit.dag.in_edges(nbunch=f"{reg_type}{reg}_out", keys=True)
        edge = list(edge)[0]
        next_node = circuit.dag.nodes[edge[1]]
        next_op = next_node["op"]
        if isinstance(next_op, ops.OneQubitGateWrapper):
            # if two OneQubitGateWrapper gates are next to each other, combine them
            gate_list = next_op.operations + gate_list
            gate_list = ops.simplify_local_clifford(gate_list)
            if gate_list == [ops.Identity, ops.Identity]:
                circuit.remove_op(edge[1])
                return
        else:
            # simplify the gate to be one of the 24 local Clifford gates
            gate_list = ops.simplify_local_clifford(gate_list)
            if gate_list == [ops.Identity, ops.Identity]:
                return
        if reg_type == "e":
            noise = self._wrap_noise(gate_list, self.noise_model_mapping["e"])
        else:
            noise = self._wrap_noise(gate_list, self.noise_model_mapping["p"])
        gate = ops.OneQubitGateWrapper(
            gate_list,
            reg_type=reg_type,
            register=reg,
            noise=noise,
        )
        if isinstance(next_op, ops.OneQubitGateWrapper):
            circuit.replace_op(edge[1], gate)
        else:
<<<<<<< HEAD
            circuit.insert_at(gate, [edge])


class AlternateGraphSolver:
    def __init__(
        self,
        target_graph: nx.Graph or QuantumState = None,
        metric: MetricBase = Infidelity,
        compiler: CompilerBase = StabilizerCompiler(),
        noise_compiler: CompilerBase = StabilizerCompiler(),
        io: IO = None,
        noise_model_mapping=None,
        graph_solver_setting=None,
        seed=None,
    ):
        if graph_solver_setting is None:
            graph_solver_setting = HybridGraphSearchSolverSetting(
                n_iso_graphs=1,
                n_lc_graphs=1,
                graph_metric=pre.graph_metric_lists[0],
            )
        if noise_model_mapping is None:
            noise_model_mapping = {"e": dict(), "p": dict(), "ee": dict(), "ep": dict()}
            self.noise_simulation = False
        elif noise_model_mapping == "depolarizing":
            self.noise_simulation = True
            self.depolarizing_rate = graph_solver_setting.depolarizing_rate
            noise_model_mapping = self.depol_noise_map()
        elif type(noise_model_mapping) is not dict:
            raise TypeError(
                f"Datatype {type(noise_model_mapping)} is not a valid noise_model_mapping. "
                f"noise_model_mapping should be a dict or None"
            )
        else:
            self.noise_simulation = True

        self.noise_model_mapping = noise_model_mapping

        if isinstance(target_graph, nx.Graph):
            self.target_graph = target_graph
        elif isinstance(target_graph, QuantumState):
            self.target = QuantumState
            self.target_graph = stabilizer_to_graph(
                target_graph.stabilizer.tableau.stabilizer_to_labels()
            )
        self.metric = metric
        self.noise_compiler = noise_compiler
        self.compiler = compiler
        self.solver_setting = graph_solver_setting
        self.seed = seed
        self.result = None

    def solve(self):
        """
        Finds alternative circuits to generate the target graph or a relabeled version of it by searching through
        alternative isomorphic and LC-equivalent graphs. Notice that the returned circuits generate the target state
        up to relabeling if this feature is enabled in the setting. Otherwise, user's exact target graph is produced.
        :return: a dictionary where keys are the circuits and values are themselves dictionaries containing the LC graph
         used as the intermediate states and relabeling map between the actual target and the graph the circuit
         generates. {circuit: {'g':graph, 'map': relabel_map}}
        :rtype: dict
        """
        setting = self.solver_setting
        n_iso = setting.n_iso_graphs
        n_lc = setting.n_lc_graphs
        adj_matrix = nx.to_numpy_array(self.target_graph)
        iso_adjs = iso_finder(
            adj_matrix,
            n_iso,
            rel_inc_thresh=setting.rel_inc_thresh,
            allow_exhaustive=setting.allow_exhaustive,
            sort_emit=setting.sort_emitter,
            label_map=setting.label_map,
            thresh=setting.iso_thresh,
            seed=self.seed,
        )
        results_list = []
        # list of tuples [(circuit, dict={'g': graph used to find circuit, 'map': relabel map with target})]
        iso_graphs = [nx.from_numpy_array(adj) for adj in iso_adjs]
        for iso_graph in iso_graphs:
            lc_graphs = lc_orbit_finder(
                iso_graph, comp_depth=setting.lc_orbit_depth, orbit_size_thresh=n_lc
            )
            lc_circ_list = []
            lc_score_list = []
            rmap = get_relabel_map(self.target_graph, iso_graph)

            for lc_graph in lc_graphs:
                circuit = graph_to_circ(lc_graph)
                success, conversion_gates = slc.lc_check(
                    lc_graph, iso_graph, validate=True
                )
                try:
                    assert success, "LC graphs are not actually LC equivalent!"
                    slc.state_converter_circuit(lc_graph, iso_graph, validate=True)
                except:
                    raise UserWarning("LC rc failed")
                conversion_ops = slc.str_to_op(conversion_gates)
                for op in conversion_ops:
                    # op_name = type(op).__name__
                    # if op_name == "Identity":
                    #     continue
                    # # add noise to gate
                    # if op_name in self.noise_model_mapping["p"] and self.noise_simulation:
                    #     op.noise = self.noise_model_mapping["p"][op_name]
                    circuit.add(op)
                if self.noise_simulation:
                    circuit = circuit.assign_noise(self.noise_model_mapping)
                    noise_score = self.noise_score(circuit, rmap)
                    lc_score_list.append(noise_score)
                else:
                    lc_score_list.append(0.001)
                lc_circ_list.append(circuit)

            for i, circ in enumerate(lc_circ_list):
                results_list.append(
                    (circ, {"g": lc_graphs[i], "score": lc_score_list[i], "map": rmap})
                )
            # iso_lc_circuit_dict[get_relabel_map(self.target_graph, iso_graph)] = dict(zip(lc_graphs, lc_circ_list))
        # remove redundant auto-morph graphs
        adj_list = [nx.to_numpy_array(result[1]["g"]) for result in results_list]
        set_list = []
        for i in range(len(adj_list)):
            already_found = False
            for s in set_list:
                if i in s:
                    already_found = True
                    break
            if not already_found:
                s = set([i])
                for j in range(i + 1, len(adj_list)):
                    if np.array_equal(adj_list[i], adj_list[j]):
                        s.add(j)
                set_list.append(s)
        # set_list now contains the equivalent group of graphs in the result's dict
        # remove redundant items of the dict
        redundant_indices = [index for s in set_list for index in list(s)[1:]]
        redundant_indices.sort()
        for index in redundant_indices[::-1]:
            del results_list[index]
        self.result = results_list
        return results_list

    def noise_score(self, circ, relabel_map):
        graph = self.target_graph
        old_adj = nx.to_numpy_array(graph)
        n = graph.number_of_nodes()
        # relabel the target graph
        new_labels = np.array([relabel_map[i] for i in range(n)])
        new_adj = relabel(old_adj, new_labels)
        graph = nx.from_numpy_array(new_adj)

        c_tableau = get_clifford_tableau_from_graph(graph)

        if isinstance(self.noise_compiler, DensityMatrixCompiler):
            ideal_state = QuantumState(graph_to_density(graph), rep_type="dm")
        else:
            ideal_state = QuantumState(c_tableau, rep_type="s")

        metric = Infidelity(ideal_state)

        compiler = self.noise_compiler
        compiler.noise_simulation = True
        compiled_state = compiler.compile(circuit=circ)
        # trace out emitter qubits
        compiled_state.partial_trace(
            keep=list(range(circ.n_photons)),
            dims=(circ.n_photons + circ.n_emitters) * [2],
        )

        # evaluate the metric
        score = metric.evaluate(compiled_state, circ)
        score = 0.00001 if (np.isclose(score, 0.0) and score != 0.0) else score
        return score

    def depol_noise_map(self):
        rate = self.depolarizing_rate
        dep_noise_model_mapping = dict()
        dep_noise_model_mapping["e"] = {
            "CNOT": nm.DepolarizingNoise(rate),
            "SigmaX": nm.DepolarizingNoise(rate),
            "SigmaY": nm.DepolarizingNoise(rate),
            "SigmaZ": nm.DepolarizingNoise(rate),
            "Phase": nm.DepolarizingNoise(rate),
            "PhaseDagger": nm.DepolarizingNoise(rate),
            "Hadamard": nm.DepolarizingNoise(rate),
        }
        dep_noise_model_mapping["p"] = {}  # dep_noise_model_mapping["e"]
        dep_noise_model_mapping["ee"] = {"CNOT": nm.DepolarizingNoise(rate)}
        dep_noise_model_mapping["ep"] = {"CNOT": nm.DepolarizingNoise(rate)}
        return dep_noise_model_mapping


def graph_to_circ(graph, noise_model_mapping=None, show=False):
    """
    Find a circuit that generates the input graph. This function calls the deterministic solver. The outcome is not
    unique.
    :param graph: The graph to generate
    :type graph: networkx.Graph
    :param show: If true draws the corresponding circuit
    :type show: bool
    :return: A circuit corresponding to the input graph
    :rtype: CircuitDAG
    """
    if not isinstance(graph, nx.Graph):
        graph = nx.from_numpy_array(graph)
        assert isinstance(
            graph, nx.Graph
        ), "input must be a networkx graph object or a numpy adjacency matrix"
    n = graph.number_of_nodes()
    c_tableau = get_clifford_tableau_from_graph(graph)
    ideal_state = QuantumState(c_tableau, rep_type="s")

    target = ideal_state
    solver = DeterministicSolver(
        target=target,
        metric=Infidelity(target),
        compiler=StabilizerCompiler(),
        noise_model_mapping=noise_model_mapping,
    )
    solver.solve()
    score, circ = solver.result
    if show:
        fig, (ax1, ax2) = plt.subplots(2, 1, dpi=300)
        nx.draw_networkx(
            graph, with_labels=True, pos=nx.kamada_kawai_layout(graph), ax=ax1
        )
        circ.draw_circuit(ax=ax2)
    return circ
=======
            circuit.insert_at(gate, [edge])
>>>>>>> 12a64e8f
<|MERGE_RESOLUTION|>--- conflicted
+++ resolved
@@ -3,38 +3,21 @@
 """
 import networkx as nx
 import numpy as np
-<<<<<<< HEAD
 import src.circuit.ops as ops
 import matplotlib.pyplot as plt
-
-import src.utils.preprocessing as pre
-import src.utils.circuit_comparison as comp
-import src.noise.noise_models as nm
-=======
-import ray
-
-import src.ops as ops
-import matplotlib.pyplot as plt
-
-from src.backends.stabilizer.functions.stabilizer import canonical_form
 
 import src.utils.preprocessing as pre
 import src.utils.circuit_comparison as comp
 import src.noise.noise_models as nm
 import src.noise.monte_carlo_noise as mcn
 import src.backends.lc_equivalence_check as lc
->>>>>>> 12a64e8f
 import src.backends.stabilizer.functions.local_cliff_equi_check as slc
 from src.solvers.evolutionary_solver import (
     EvolutionarySolver,
     EvolutionarySearchSolverSetting,
 )
-<<<<<<< HEAD
+from src.solvers.solver_result import SolverResult
 from src.backends.state_rep_conversion import graph_to_density
-=======
-from src.solvers.solver_result import SolverResult
-from src.backends.state_representation_conversion import graph_to_density
->>>>>>> 12a64e8f
 from src.solvers.solver_base import SolverBase
 from src.solvers.deterministic_solver import DeterministicSolver
 from src.backends.compiler_base import CompilerBase
@@ -42,34 +25,17 @@
 from src.metrics import MetricBase
 from src.state import QuantumState
 from src.io import IO
-<<<<<<< HEAD
-from src.utils.relabel_module import (
-    iso_finder,
-    emitter_sorted,
-    lc_orbit_finder,
-    get_relabel_map,
-    relabel,
-)
+from src.utils.relabel_module import *
 from src.backends.state_rep_conversion import stabilizer_to_graph
 from src.backends.stabilizer.functions.rep_conversion import (
     get_clifford_tableau_from_graph,
-=======
-from src.utils.relabel_module import *
-from src.backends.state_representation_conversion import stabilizer_to_graph
-from src.backends.stabilizer.functions.rep_conversion import (
-    get_clifford_tableau_from_graph,
-    stabilizer_from_clifford,
->>>>>>> 12a64e8f
 )
 from src.backends.stabilizer.compiler import StabilizerCompiler
 from src.backends.density_matrix.compiler import DensityMatrixCompiler
 
 from src.metrics import Infidelity
-<<<<<<< HEAD
-=======
 from benchmarks.graph_states import repeater_graph_states
 from src.backends.stabilizer.state import Stabilizer
->>>>>>> 12a64e8f
 
 
 class HybridEvolutionarySolver(EvolutionarySolver):
@@ -231,11 +197,8 @@
         n_lc_graphs=10,
         lc_orbit_depth=None,
         depolarizing_rate=0.01,
-<<<<<<< HEAD
-=======
         monte_carlo=False,
         monte_carlo_params=None,
->>>>>>> 12a64e8f
         graph_metric=pre.graph_metric_lists[0],
         lc_method="max edge",
         verbose=False,
@@ -257,8 +220,6 @@
         self.iso_thresh = iso_thresh
         self.lc_orbit_depth = lc_orbit_depth
         self.depolarizing_rate = depolarizing_rate
-<<<<<<< HEAD
-=======
         self.monte_carlo = monte_carlo
         mc_params = {
             "n_sample": 1,
@@ -273,7 +234,6 @@
         else:
             monte_carlo_params = mc_params | monte_carlo_params
         self.monte_carlo_params = monte_carlo_params
->>>>>>> 12a64e8f
 
     @property
     def n_iso_graphs(self):
@@ -290,11 +250,7 @@
 
     @n_lc_graphs.setter
     def n_lc_graphs(self, value):
-<<<<<<< HEAD
-        assert type(value) == int
-=======
         assert type(value) == int or value is None
->>>>>>> 12a64e8f
         self._n_lc_graphs = value
 
     @property
@@ -324,8 +280,6 @@
         return s
 
 
-<<<<<<< HEAD
-=======
 class AlternateGraphSolver:
     def __init__(
         self,
@@ -704,7 +658,6 @@
     return circ
 
 
->>>>>>> 12a64e8f
 class HybridGraphSearchSolver(SolverBase):
     def __init__(
         self,
@@ -765,11 +718,7 @@
         setting = self.solver_setting
         n_iso = setting.n_iso_graphs
 
-<<<<<<< HEAD
         if setting.allow_relabel:
-=======
-        if self.solver_setting.allow_relabel:
->>>>>>> 12a64e8f
 
             iso_graphs = iso_finder(
                 adj_matrix,
@@ -803,7 +752,6 @@
         n_graphs = setting.n_lc_graphs
         graph_metric = setting.graph_metric
 
-<<<<<<< HEAD
         if setting.allow_lc:
 
             if setting.lc_method == "max neighbor edge":
@@ -811,26 +759,11 @@
                     iso_graph, n_graphs, graph_metric
                 )
             elif setting.lc_method == "max edge":
-=======
-        if self.solver_setting.allow_lc:
-
-            if self.solver_setting.lc_method == "max neighbor edge":
-                lc_graphs = pre.get_lc_graph_by_max_neighbor_edge(
-                    iso_graph, n_graphs, graph_metric
-                )
-            elif self.solver_setting.lc_method == "max edge":
->>>>>>> 12a64e8f
                 lc_graphs = pre.get_lc_graph_by_max_edge(
                     iso_graph, n_graphs, graph_metric
                 )
             else:
-<<<<<<< HEAD
                 raise ValueError(f"The method {setting.lc_method} is not valid.")
-=======
-                raise ValueError(
-                    f"The method {self.solver_setting.lc_method} is not valid."
-                )
->>>>>>> 12a64e8f
         else:
             # simply give back the original graph
             lc_graphs = [iso_graph]
@@ -849,18 +782,12 @@
         setting = self.solver_setting
 
         # construct the adjacent matrix from the user-input target graph state
-<<<<<<< HEAD
         target_graph_list = stabilizer_to_graph(
             self.target.rep_data.tableau.to_stabilizer(), validate=False
         )
         if len(target_graph_list) > 1:
             raise ValueError("HybridGraphSearchSolver cannot handle mixed graph")
         target_graph = target_graph_list[0][1]
-=======
-        target_graph = stabilizer_to_graph(
-            self.target.stabilizer.tableau.stabilizer_to_labels()
-        )
->>>>>>> 12a64e8f
         n_qubits = self.target.n_qubits
         adj_matrix = nx.to_numpy_array(target_graph)
 
@@ -877,21 +804,13 @@
                 nx.from_numpy_array(iso_graph_tuples[i][0])
             )
 
-<<<<<<< HEAD
             target_state = QuantumState(relabel_tableau, "s")
-=======
-            target_state = QuantumState(n_qubits, relabel_tableau, "stabilizer")
->>>>>>> 12a64e8f
 
             for score_graph in lc_graphs:
                 # solve the noise-free scenario
                 lc_tableau = get_clifford_tableau_from_graph(score_graph[1])
 
-<<<<<<< HEAD
                 solver_target_state = QuantumState(lc_tableau, "s")
-=======
-                solver_target_state = QuantumState(n_qubits, lc_tableau, "stabilizer")
->>>>>>> 12a64e8f
                 self.metric.target = solver_target_state
                 # create an instance of the base solver
                 if self.base_solver == DeterministicSolver:
@@ -1105,7 +1024,6 @@
         if isinstance(next_op, ops.OneQubitGateWrapper):
             circuit.replace_op(edge[1], gate)
         else:
-<<<<<<< HEAD
             circuit.insert_at(gate, [edge])
 
 
@@ -1334,7 +1252,4 @@
             graph, with_labels=True, pos=nx.kamada_kawai_layout(graph), ax=ax1
         )
         circ.draw_circuit(ax=ax2)
-    return circ
-=======
-            circuit.insert_at(gate, [edge])
->>>>>>> 12a64e8f
+    return circ