--- conflicted
+++ resolved
@@ -83,13 +83,8 @@
 
         state = QuantumState(
             data=state_data,  # initialize to |0...0> state
-<<<<<<< HEAD
             rep_type=self.__class__.name,
-            mixed=True if self._noise_simulation else False,
-=======
-            representation=self.__class__.name,
             mixed=True if (self._noise_simulation and not self._monte_carlo) else False,
->>>>>>> 12a64e8f
         )
 
         classical_registers = np.zeros(circuit.n_classical)
