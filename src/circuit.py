--- conflicted
+++ resolved
@@ -14,13 +14,8 @@
         Purpose (example): use at compilation step, use for compatibility with other software (e.g. openQASM)
 4. Circuit can be compiled using the Compiler [MVP: yes, MVP initial sprint: yes]
         Purpose: allows the circuit to be simulated
-<<<<<<< HEAD
 5. Circuit can be sent to an openQASM script [MVP: yes, MVP initial sprint: if time]
-        Purpose: method of saving circuit (ideal), compatibility with other software, visualization
-=======
-6. Circuit can be sent to an openQASM script [MVP: yes, MVP initial sprint: if time]
         Purpose: method of saving circuit (ideal), compatibility with other software, visualizers
->>>>>>> 1cbccfb5
 
 Resources: https://qiskit.org/documentation/stubs/qiskit.converters.circuit_to_dag.html
 Visualizing openQASM: https://www.media.mit.edu/quanta/qasm2circ/ <-- use this
@@ -357,7 +352,6 @@
     def _unique_node_id(self):
         self._node_id += 1
         return self._node_id
-<<<<<<< HEAD
 
     def _reg_bit_list(self, q_reg, c_reg):
         # find the first element if q_reg or c_reg which is a full register instead of a register-bit pair
@@ -423,6 +417,4 @@
                     action_index = cumulative_num_c[creg - 1]
                 action_indices.append(action_index)
 
-            op.assign_action_id(action_indices)
-=======
->>>>>>> 1cbccfb5
+            op.assign_action_id(action_indices)