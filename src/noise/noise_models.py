--- conflicted
+++ resolved
@@ -575,36 +575,9 @@
         Apply a depolarizing channel to the state, with probability :math:`p`.
         The form of the channel (as Kraus operators) is,
 
-<<<<<<< HEAD
-        :param state_rep: a state representation
-        :type state_rep: StateRepresentationBase
-        :param n_quantum: the number of qubits
-        :type n_quantum: int
-        :param reg_list: a list of register numbers
-        :type reg_list: list[int]
-        :return: the backend-dependent noise representation
-        :rtype: list[numpy.ndarray] for DensityMatrix backend
-        """
-        depolarizing_prob = self.noise_parameters["Depolarizing probability"]
-        if isinstance(state_rep, DensityMatrix):
-            return
-        elif isinstance(state_rep, Stabilizer):
-            # TODO: Find the correct representation for Stabilizer backend
-            return
-        elif isinstance(state_rep, Graph):
-            # TODO: Implement this for Graph backend
-            return
-        else:
-            raise TypeError("Backend type is not supported.")
-
-    def apply(self, state: QuantumState, n_quantum, reg_list):
-        """
-        Apply the noisy gate to the state representations of state
-=======
         :math:`\\rho \\to (1-p) \\rho + \\frac{p}{4^n - 1} \\sum_i P_i \\rho P_i`
 
         where :math:`P_i` are the Pauli strings.
->>>>>>> b2cfbae1
 
         :param state: the state
         :type state: QuantumState
@@ -619,39 +592,15 @@
 
         for state_rep in state.all_representations:
             if isinstance(state_rep, DensityMatrix):
-<<<<<<< HEAD
-                depolarizing_prob = self.noise_parameters["Depolarizing probability"]
-                if depolarizing_prob == 0.0:
-                    return
-                single_qubit_kraus = [
-                    np.eye(2),
-=======
                 single_qubit_kraus = [
                     dmf.identity(),
->>>>>>> b2cfbae1
                     dmf.sigmax(),
                     dmf.sigmay(),
                     dmf.sigmaz(),
                 ]
-<<<<<<< HEAD
-                kraus_ops_iter = combinations(single_qubit_kraus, len(reg_list))
-                n_kraus = 4 ** len(reg_list)
-                kraus_ops = []
-                for kraus_op in kraus_ops_iter:
-                    kraus_ops.append(
-                        np.sqrt(depolarizing_prob / (n_kraus - 1))
-                        * dmf.get_multi_qubit_gate(n_quantum, reg_list, kraus_op)
-                    )
-
-                kraus_ops[0] = (
-                    kraus_ops[0]
-                    / np.sqrt(depolarizing_prob / (n_kraus - 1))
-                    * np.sqrt(1 - depolarizing_prob)
-=======
 
                 kraus_ops_iter = list(
                     itertools.product(single_qubit_kraus, repeat=len(reg_list))
->>>>>>> b2cfbae1
                 )
                 n_kraus = 4 ** len(reg_list)
                 assert len(kraus_ops_iter) == n_kraus
