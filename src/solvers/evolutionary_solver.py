--- conflicted
+++ resolved
@@ -5,33 +5,19 @@
 """
 import copy
 import numpy as np
-<<<<<<< HEAD
-=======
-import matplotlib.pyplot as plt
->>>>>>> 9855744f
+
 import warnings
 
-import src.backends.density_matrix.functions as dmf
+
 import src.noise.noise_models as nm
-<<<<<<< HEAD
-=======
 import pandas as pd
->>>>>>> 9855744f
-from src.metrics import MetricBase
+
 from src.backends.compiler_base import CompilerBase
-<<<<<<< HEAD
-from src.solvers import RandomSearchSolver
-from src.circuit import CircuitDAG
-=======
-from src.backends.density_matrix.compiler import DensityMatrixCompiler
 from src.solvers import RandomSearchSolver
 from src.circuit import CircuitDAG
 from src.metrics import MetricBase
-from src.metrics import Infidelity
-
-from src.visualizers.density_matrix import density_matrix_bars
+
 from src.io import IO
->>>>>>> 9855744f
 from src import ops
 
 
