import matplotlib.pyplot as plt

import warnings
import copy
import time

from src.metrics import MetricBase
from src.circuit import CircuitBase
from src.backends.compiler_base import CompilerBase

from src.backends.density_matrix.compiler import DensityMatrixCompiler
from src.metrics import Infidelity

from src.visualizers.density_matrix import density_matrix_bars
from src import ops

from src.solvers.random_solver import RandomSearchSolver
from benchmarks.circuits import *


class EvolutionarySolver(RandomSearchSolver):
    """
    Implements an evolutionary search solver.
    This will randomly add/delete operations in the circuit.
    """

    name = "evolutionary-search"
    n_stop = 40  # maximum number of iterations
    n_hof = 10
    n_pop = 10

    tournament_k = 2  # tournament size for selection of the next population

    fixed_ops = [  # ops that should never be removed/swapped
        ops.Input,
        ops.Output
    ]

    single_qubit_ops = [
        ops.Hadamard,
        ops.SigmaX,
        ops.SigmaY,
        ops.SigmaZ,
    ]

    two_qubit_ops = [
        ops.CNOT,
        ops.CPhase,
    ]

<<<<<<< HEAD
    def __init__(self,
                 target=None,
                 metric=None,
                 circuit=None,
                 compiler=None,
                 selection_active=False,
                 *args, **kwargs):
=======
    def __init__(self, target, metric: MetricBase, circuit: CircuitBase, compiler: CompilerBase, *args, **kwargs):
>>>>>>> 98f392c8
        super().__init__(target, metric, circuit, compiler, *args, **kwargs)

        self.transformations = [
            self.add_one_qubit_op,
            self.add_two_qubit_op,
            self.remove_op
        ]

        self.trans_probs = {
            self.add_two_qubit_op: 0.5,
            self.add_one_qubit_op: 0.5,
            self.remove_op: 0.0
        }
        self.selection_active = selection_active

    def solve(self):
        """

        :return:
        """

        population = [(None, copy.deepcopy(self.circuit)) for _ in range(self.n_pop)]

        for i in range(self.n_stop):
            for j in range(self.n_pop):

                transformation = np.random.choice(list(self.trans_probs.keys()), p=list(self.trans_probs.values()))

                circuit = population[j][1]
                transformation(circuit)
                # print(f"{transformation.__name__}")

                circuit.validate()

                state = self.compiler.compile(circuit)  # this will pass out a density matrix object
                score = self.metric.evaluate(state.data, circuit)

                population[j] = (score, circuit)

            self.update_hof(population)
            self.adapt_probabilities(i)
            population = self.tournament_selection(population, self.tournament_k)

            print(f"New generation {i} | {self.hof[0][0]:.4f}")

        return

    def adapt_probabilities(self, iteration: int):
        self.trans_probs[self.add_one_qubit_op] = (1.0 - iteration / self.n_stop) / 2
        self.trans_probs[self.add_two_qubit_op] = (1.0 - iteration / self.n_stop) / 2
        self.trans_probs[self.remove_op] = iteration / self.n_stop
        return

    def solve(self):
        """
        Main solver algorithm for identifying circuits which minimizes the metric function.

        Here, all aspects of the algorithm are fully random (with uniform probabilities).
        We start with an empty N-qubit circuit, and at each iteration add

        :return:
        """
        scores = [None for _ in range(self.n_pop)]
        circuits = [copy.deepcopy(self.circuit) for _ in range(self.n_pop)]

        population = [(None, copy.deepcopy(self.circuit)) for _ in range(self.n_pop)]

        for i in range(self.n_stop):
            for j in range(self.n_pop):

                transformation = np.random.choice(list(self.trans_probs.keys()), p=list(self.trans_probs.values()))

                circuit = circuits[j]
                transformation(circuit)

                circuit.validate()

                state = self.compiler.compile(circuit)  # this will pass out a density matrix object

                score = self.metric.evaluate(state.data, circuit)

                population[j] = (score, circuit)
                print(f"New generation {i} | {score:.4f} | {transformation.__name__}")

            self.update_hof(population)
            self.adapt_probabilities(i)
            if self.selection_active:
                population = self.tournament_selection(population, self.tournament_k)
        return

    def add_one_qubit_op(self, circuit: CircuitDAG):
        """
        Randomly selects one valid edge on which to add a new one-qubit gate.
        """

        edges = list(circuit.dag.edges)

        ind = np.random.randint(len(edges))
        edge = list(edges)[ind]

        reg = circuit.dag.edges[edge]['reg']
        label = edge[2]

        new_id = circuit._unique_node_id()
        new_edges = [(edge[0], new_id, label), (new_id, edge[1], label)]

        op = np.random.choice(self.single_qubit_ops)

        circuit.dag.add_node(new_id, op=op(register=reg))
        circuit._open_qasm_update(op)  # fixes plotting issues

        circuit.dag.remove_edges_from([edge])  # remove the edge

        circuit.dag.add_edges_from(new_edges, reg_type='q', reg=reg)
        return

    def add_two_qubit_op(self, circuit: CircuitDAG):
        """
        Randomly selects two valid edges on which to add a new two-qubit gate.
        One edge is selected from all edges, and then the second is selected that maintains proper temporal ordering
        of the operations.
        """
        # setattr(self.add_two_qubit_op, "att1", 1)

        edges = [edge for edge in circuit.dag.edges if circuit.dag.edges[edge]['reg_type'] == 'q']

        ind = np.random.randint(len(edges))
        edge0 = list(edges)[ind]

        ancestors = nx.ancestors(circuit.dag, edge0[0])
        descendants = nx.descendants(circuit.dag, edge0[1])

        ancestor_edges = list(circuit.dag.in_edges(edge0[0], keys=True))
        for anc in ancestors:
            ancestor_edges.extend(circuit.dag.edges(anc, keys=True))

        descendant_edges = list(circuit.dag.out_edges(edge0[1], keys=True))
        for des in descendants:
            descendant_edges.extend(circuit.dag.edges(des, keys=True))

        possible_edges = set(edges) - set([edge0]) - set(ancestor_edges) - set(descendant_edges)
        if len(possible_edges) == 0:
            warnings.warn("No valid registers to place the two-qubit gate")
            return

        ind = np.random.randint(len(possible_edges))
        edge1 = list(possible_edges)[ind]

        new_id = circuit._unique_node_id()

        op = np.random.choice(self.two_qubit_ops)
        circuit.dag.add_node(new_id, op=op(control=circuit.dag.edges[edge0]['reg'],
                                           target=circuit.dag.edges[edge1]['reg']))

        circuit._open_qasm_update(op)  # fixes plotting issues

        for edge in [edge0, edge1]:
            reg = circuit.dag.edges[edge]['reg']
            label = edge[2]
            new_edges = [(edge[0], new_id, label), (new_id, edge[1], label)]

            circuit.dag.add_edges_from(new_edges, reg_type='q', reg=reg)

        circuit.dag.remove_edges_from([edge0, edge1])  # remove the selected edges
        return

    def remove_op(self, circuit: CircuitDAG):
        """
        Randomly selects a one- or two-qubit gate to remove from the circuit
        """
        nodes = [node for node in circuit.dag.nodes if type(circuit.dag.nodes[node]['op']) not in self.fixed_ops]
        if len(nodes) == 0:
            warnings.warn("No nodes that can be removed in the circuit. Skipping.")
            return

        ind = np.random.randint(len(nodes))
        node = nodes[ind]

        in_edges = list(circuit.dag.in_edges(node, keys=True))
        out_edges = list(circuit.dag.out_edges(node, keys=True))

        for in_edge in in_edges:
            for out_edge in out_edges:
                if in_edge[2] == out_edge[2]:
                    reg = circuit.dag.edges[in_edge]['reg']
                    label = out_edge[2]
                    circuit.dag.add_edge(in_edge[0], out_edge[1], label, reg_type='q', reg=reg)

        circuit.dag.remove_node(node)
        return

    @staticmethod
    def _check_cnots(cir: CircuitDAG):
        """
        Sanity check that all CNOT gates have two in edges and two out edges
        :param cir: circuit object
        :return:
        """
        for node in cir.dag.nodes:
            if type(cir.dag.nodes[node]['op']) is ops.CNOT:
                assert len(cir.dag.in_edges(node)) == 2, f"in edges is {cir.dag.in_edges(node)} not 2"
                assert len(cir.dag.out_edges(node)) == 2, f"out edges is {cir.dag.out_edges(node)} not 2"


def sort_hof(hof):
    hof0_score = hof[0][0]
    hof0 = hof[0][1]
    for (score, cir) in hof:
        print(score, len(cir.dag.nodes))
        if np.isclose(score, hof0_score):
            if len(cir.dag.nodes) < len(hof0.dag.nodes):
                print("smaller circuit")
                hof0 = cir
    return hof0


if __name__ == "__main__":
    #%% here we have access
    EvolutionarySolver.n_stop = 40
    EvolutionarySolver.n_pop = 150
    EvolutionarySolver.n_hof = 10
    EvolutionarySolver.tournament_k = 10

    #%% comment/uncomment for reproducibility
    # EvolutionarySolver.seed(1)

    # %% select which state we want to target
    # circuit_ideal, state_ideal = bell_state_circuit()
    # circuit_ideal, state_ideal = ghz3_state_circuit()
    # circuit_ideal, state_ideal = linear_cluster_3qubit_circuit()
    # circuit_ideal, state_ideal = ghz4_state_circuit()
    circuit_ideal, state_ideal = linear_cluster_4qubit_circuit()

    #%% construct all of our important objects
    target = state_ideal['dm']
    circuit = CircuitDAG(n_photon=4, n_classical=0)
    compiler = DensityMatrixCompiler()
    metric = Infidelity(target=target)

    solver = EvolutionarySolver(target=target, metric=metric, circuit=circuit, compiler=compiler)

    # circuits = [copy.deepcopy(circuit) for _ in range(10)]
    # print(solver.tournament_probs)
    # solver.tournament_selection(circuits)

    #%% call the solver.solve() function to implement the random search algorithm
    t0 = time.time()
    solver.solve()
    t1 = time.time()

    #%% print/plot the results
    print(solver.hof)
    print(f"Total time {t1-t0}")

    circuit = sort_hof(solver.hof)  # get the best hof circuit

    # extract the best performing circuit
    fig, axs = density_matrix_bars(target)
    fig.suptitle("TARGET DENSITY MATRIX")
    plt.show()

    state = compiler.compile(circuit)
    fig, axs = density_matrix_bars(state.data)
    fig.suptitle("CREATED DENSITY MATRIX")
    plt.show()

    circuit.draw_circuit()<|MERGE_RESOLUTION|>--- conflicted
+++ resolved
@@ -48,17 +48,8 @@
         ops.CPhase,
     ]
 
-<<<<<<< HEAD
-    def __init__(self,
-                 target=None,
-                 metric=None,
-                 circuit=None,
-                 compiler=None,
-                 selection_active=False,
+    def __init__(self, target, metric: MetricBase, circuit: CircuitBase, compiler: CompilerBase, selection_active=False,
                  *args, **kwargs):
-=======
-    def __init__(self, target, metric: MetricBase, circuit: CircuitBase, compiler: CompilerBase, *args, **kwargs):
->>>>>>> 98f392c8
         super().__init__(target, metric, circuit, compiler, *args, **kwargs)
 
         self.transformations = [
