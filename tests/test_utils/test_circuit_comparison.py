import pytest
<<<<<<< HEAD
from src.circuit.circuit_dag import CircuitDAG
=======
>>>>>>> 12a64e8f
from benchmarks.circuits import *
from src.utils.circuit_comparison import *
from benchmarks.graph_states import *
from src.solvers.deterministic_solver import DeterministicSolver
from src.solvers.hybrid_solvers import (
    HybridGraphSearchSolver,
    HybridGraphSearchSolverSetting,
)
from src.metrics import Infidelity
from src.state import QuantumState
from src.backends.stabilizer.compiler import StabilizerCompiler
from src.backends.stabilizer.functions.rep_conversion import (
    get_clifford_tableau_from_graph,
)
<<<<<<< HEAD
from src.utils.solver_result import SolverResult
=======
from src.solvers.solver_result import SolverResult
>>>>>>> 12a64e8f
import numpy as np


def get_pipeline(target_graph):
    target_tableau = get_clifford_tableau_from_graph(target_graph)
    n_photon = target_tableau.n_qubits
<<<<<<< HEAD
    target_state = QuantumState(target_tableau, rep_type="stab")
=======
    target_state = QuantumState(n_photon, target_tableau, representation="stabilizer")
>>>>>>> 12a64e8f

    compiler = StabilizerCompiler()

    metric = Infidelity(target=target_state)
    solver_setting = HybridGraphSearchSolverSetting(n_iso_graphs=5, n_lc_graphs=5)

    solver = HybridGraphSearchSolver(
        target=target_state,
        metric=metric,
        compiler=compiler,
        graph_solver_setting=solver_setting,
        base_solver=DeterministicSolver,
    )

    return solver


# Test circuit_is_isomorphic()
def test_circuit_is_isomorphic_ghz3():
    circuit1, state1 = ghz3_state_circuit()
    circuit2, state2 = ghz3_state_circuit()

    assert circuit_is_isomorphic(circuit1, circuit2)


@pytest.mark.parametrize(
    "circuit1_params, circuit2_params, result",
    [
        ((1, 1), (1, 1), True),
        ((1, 2), (2, 1), False),
        ((3, 2), (3, 2), True),
    ],
)
def test_circuit_is_isomorphic_empty(circuit1_params, circuit2_params, result):
    circuit1 = CircuitDAG(n_photon=circuit1_params[0], n_emitter=circuit1_params[1])
    circuit2 = CircuitDAG(n_photon=circuit2_params[0], n_emitter=circuit2_params[1])

    assert circuit_is_isomorphic(circuit1, circuit2) == result


def test_circuit_is_isomorphic_1():
    circuit1 = CircuitDAG(n_photon=2)
    circuit2 = CircuitDAG(n_photon=2)

    circuit1.add(Hadamard(reg_type="p", register=0))
    circuit2.add(Hadamard(reg_type="p", register=1))

    assert circuit_is_isomorphic(circuit1, circuit2)


def test_circuit_is_isomorphic_2():
    circuit1 = CircuitDAG(n_emitter=2)
    circuit2 = CircuitDAG(n_emitter=2)

    circuit1.add(Hadamard(reg_type="e", register=0))
    circuit2.add(Hadamard(reg_type="e", register=1))

    assert circuit_is_isomorphic(circuit1, circuit2)


def test_circuit_is_isomorphic_3():
    # swap photons
    circuit_1 = CircuitDAG(n_emitter=1, n_photon=3)
    circuit_1.add(CNOT(0, "e", 0, "p"))
    circuit_1.add(CNOT(0, "e", 1, "p"))
    circuit_1.add(CNOT(0, "e", 2, "p"))

    circuit_2 = CircuitDAG(n_emitter=1, n_photon=3)
    circuit_2.add(CNOT(0, "e", 0, "p"))
    circuit_2.add(CNOT(0, "e", 2, "p"))
    circuit_2.add(CNOT(0, "e", 1, "p"))

    assert circuit_is_isomorphic(circuit_1, circuit_2)


def test_circuit_is_isomorphic_4():
    # %% 2 emitters and 2 photons, swap only emitters
    circuit_1 = CircuitDAG(n_emitter=2, n_photon=1, n_classical=0)
    circuit_1.add(Hadamard(register=0, reg_type="e"))
    circuit_1.add(Hadamard(register=1, reg_type="e"))
    circuit_1.add(CNOT(control=0, control_type="e", target=0, target_type="p"))
    circuit_1.add(CNOT(control=0, control_type="e", target=1, target_type="e"))
    circuit_1.add(CNOT(control=1, control_type="e", target=1, target_type="p"))
    circuit_1.validate()

    circuit_2 = CircuitDAG(n_emitter=2, n_photon=1, n_classical=0)
    circuit_2.add(Hadamard(register=1, reg_type="e"))
    circuit_2.add(Hadamard(register=0, reg_type="e"))
    circuit_2.add(CNOT(control=1, control_type="e", target=0, target_type="p"))
    circuit_2.add(CNOT(control=1, control_type="e", target=0, target_type="e"))
    circuit_2.add(CNOT(control=0, control_type="e", target=1, target_type="p"))
    circuit_2.validate()

    assert circuit_is_isomorphic(circuit_1, circuit_2)


def test_circuit_is_isomorphic_5():
    # %% 2 emitters and 2 photons, swap all emitters and photons
    circuit_1 = CircuitDAG(n_emitter=2, n_photon=1, n_classical=0)
    circuit_1.add(Hadamard(register=0, reg_type="e"))
    circuit_1.add(Hadamard(register=1, reg_type="e"))
    circuit_1.add(CNOT(control=0, control_type="e", target=0, target_type="p"))
    circuit_1.add(CNOT(control=0, control_type="e", target=1, target_type="e"))
    circuit_1.add(CNOT(control=1, control_type="e", target=1, target_type="p"))

    circuit_2 = CircuitDAG(n_emitter=2, n_photon=1, n_classical=0)
    circuit_2.add(Hadamard(register=1, reg_type="e"))
    circuit_2.add(Hadamard(register=0, reg_type="e"))
    circuit_2.add(CNOT(control=1, control_type="e", target=1, target_type="p"))
    circuit_2.add(CNOT(control=1, control_type="e", target=0, target_type="e"))
    circuit_2.add(CNOT(control=0, control_type="e", target=0, target_type="p"))

    assert circuit_is_isomorphic(circuit_1, circuit_2)


def test_circuit_is_isomorphic_6():
    # Same dag but different control target on node
    circuit_1 = CircuitDAG(n_emitter=2, n_photon=1, n_classical=0)
    circuit_1.add(Hadamard(register=0, reg_type="e"))
    circuit_1.add(Hadamard(register=1, reg_type="e"))
    circuit_1.add(CNOT(control=0, control_type="e", target=0, target_type="p"))
    circuit_1.add(CNOT(control=0, control_type="e", target=1, target_type="e"))
    circuit_1.add(CNOT(control=1, control_type="e", target=1, target_type="p"))

    circuit_2 = CircuitDAG(n_emitter=2, n_photon=1, n_classical=0)
    circuit_2.add(Hadamard(register=0, reg_type="e"))
    circuit_2.add(Hadamard(register=1, reg_type="e"))
    circuit_2.add(CNOT(control=0, control_type="e", target=0, target_type="p"))
    circuit_2.add(CNOT(control=1, control_type="e", target=0, target_type="e"))
    circuit_2.add(CNOT(control=1, control_type="e", target=1, target_type="p"))

    assert not circuit_is_isomorphic(circuit_1, circuit_2)


def test_circuit_is_isomorphic_7():
    # swap e0 -> e1, e1 -> e2
    circuit_1 = CircuitDAG(n_emitter=3, n_photon=3, n_classical=0)
    circuit_1.add(Hadamard(register=0, reg_type="e"))
    circuit_1.add(Hadamard(register=1, reg_type="e"))
    circuit_1.add(Hadamard(register=2, reg_type="e"))
    circuit_1.add(CNOT(control=0, control_type="e", target=0, target_type="p"))
    circuit_1.add(CNOT(control=0, control_type="e", target=1, target_type="e"))
    circuit_1.add(CNOT(control=1, control_type="e", target=1, target_type="p"))
    circuit_1.add(CNOT(control=1, control_type="e", target=2, target_type="e"))
    circuit_1.add(CNOT(control=2, control_type="e", target=2, target_type="p"))

    circuit_2 = CircuitDAG(n_emitter=3, n_photon=3, n_classical=0)
    circuit_2.add(Hadamard(register=0, reg_type="e"))
    circuit_2.add(Hadamard(register=1, reg_type="e"))
    circuit_2.add(Hadamard(register=2, reg_type="e"))
    circuit_2.add(CNOT(control=1, control_type="e", target=0, target_type="p"))
    circuit_2.add(CNOT(control=1, control_type="e", target=2, target_type="e"))
    circuit_2.add(CNOT(control=2, control_type="e", target=1, target_type="p"))
    circuit_2.add(CNOT(control=2, control_type="e", target=0, target_type="e"))
    circuit_2.add(CNOT(control=0, control_type="e", target=2, target_type="p"))

    assert circuit_is_isomorphic(circuit_1, circuit_2)


def test_circuit_is_isomorphic_8():
    # swap e0 -> e1, e1 -> e2
    # Same dag but different control target on node
    circuit_1 = CircuitDAG(n_emitter=3, n_photon=3, n_classical=0)
    circuit_1.add(Hadamard(register=0, reg_type="e"))
    circuit_1.add(Hadamard(register=1, reg_type="e"))
    circuit_1.add(Hadamard(register=2, reg_type="e"))
    circuit_1.add(CNOT(control=0, control_type="e", target=0, target_type="p"))
    circuit_1.add(CNOT(control=0, control_type="e", target=1, target_type="e"))
    circuit_1.add(CNOT(control=1, control_type="e", target=1, target_type="p"))
    circuit_1.add(CNOT(control=1, control_type="e", target=2, target_type="e"))
    circuit_1.add(CNOT(control=2, control_type="e", target=2, target_type="p"))

    circuit_2 = CircuitDAG(n_emitter=3, n_photon=3, n_classical=0)
    circuit_2.add(Hadamard(register=0, reg_type="e"))
    circuit_2.add(Hadamard(register=1, reg_type="e"))
    circuit_2.add(Hadamard(register=2, reg_type="e"))
    circuit_2.add(CNOT(control=1, control_type="e", target=0, target_type="p"))
    circuit_2.add(CNOT(control=2, control_type="e", target=1, target_type="e"))
    circuit_2.add(CNOT(control=2, control_type="e", target=1, target_type="p"))
    circuit_2.add(CNOT(control=2, control_type="e", target=0, target_type="e"))
    circuit_2.add(CNOT(control=0, control_type="e", target=2, target_type="p"))

    assert not circuit_is_isomorphic(circuit_1, circuit_2)


# Test remove_redundant_circuits()
def test_remove_redundant_circuits_1():
    circuit_1 = CircuitDAG(n_emitter=2, n_photon=1, n_classical=0)
    circuit_1.add(Hadamard(register=0, reg_type="e"))
    circuit_1.add(Hadamard(register=1, reg_type="e"))
    circuit_1.add(CNOT(control=0, control_type="e", target=0, target_type="p"))
    circuit_1.add(CNOT(control=0, control_type="e", target=1, target_type="e"))
    circuit_1.add(CNOT(control=1, control_type="e", target=1, target_type="p"))

    circuit_2 = CircuitDAG(n_emitter=2, n_photon=1, n_classical=0)
    circuit_2.add(Hadamard(register=1, reg_type="e"))
    circuit_2.add(Hadamard(register=0, reg_type="e"))
    circuit_2.add(CNOT(control=1, control_type="e", target=0, target_type="p"))
    circuit_2.add(CNOT(control=1, control_type="e", target=0, target_type="e"))
    circuit_2.add(CNOT(control=0, control_type="e", target=1, target_type="p"))
    circuit_2.validate()

    circuit_list = [circuit_1, circuit_2]
    new_list = remove_redundant_circuits(circuit_list)

    assert len(new_list) == 1


# Test circuit equivalency with same circuit properties
# Test with pipeline
def test_circuit_equivalency_1():
    # Test with pipeline, with property: n_emitters
    target_graph = linear_cluster_state(4)
    target_graph = target_graph.data

    solver = get_pipeline(target_graph)
    circuit_data = solver.solve()

    circuit_list = []
    max_emitter_depth_list = []
    n_emitter_list = []

    for data in circuit_data:
        circuit = data[0]
        n_emitter = circuit.n_emitters
        n_emitter_list.append(n_emitter)

        circuit_list.append(circuit)

        max_emitter_depth = max(circuit.calculate_reg_depth("e"))
        max_emitter_depth_list.append(max_emitter_depth)

    result = SolverResult(circuit_list)
    result["max_emitter_depth"] = max_emitter_depth_list
    result["n_emitters"] = n_emitter_list

    for i in np.unique(result["n_emitters"]):
        index = result.get_index_with_column_value("n_emitters", i)
        circuit_list = []
        for j in index:
            new_circuit = result.get_circuit_index(j)
            if circuit_list:
                for circuit in circuit_list:
                    assert not check_redundant_circuit(circuit, new_circuit)
            else:
                circuit_list.append(new_circuit)


def test_circuit_equivalency_2():
    # Test with pipeline, with property: max_emitter_depth
    target_graph = linear_cluster_state(4)
    target_graph = target_graph.data

    solver = get_pipeline(target_graph)
    circuit_data = solver.solve()

    circuit_list = []
    max_emitter_depth_list = []
    n_emitter_list = []

    for data in circuit_data:
        circuit = data[0]
        n_emitter = circuit.n_emitters
        n_emitter_list.append(n_emitter)

        circuit_list.append(circuit)

        max_emitter_depth = max(circuit.calculate_reg_depth("e"))
        max_emitter_depth_list.append(max_emitter_depth)

    result = SolverResult(circuit_list)
    result["max_emitter_depth"] = max_emitter_depth_list
    result["n_emitters"] = n_emitter_list

    for i in np.unique(result["max_emitter_depth"]):
        index = result.get_index_with_column_value("max_emitter_depth", i)
        circuit_list = []
        for j in index:
            new_circuit = result.get_circuit_index(j)
            if circuit_list:
                for circuit in circuit_list:
                    assert not check_redundant_circuit(circuit, new_circuit)
            else:
                circuit_list.append(new_circuit)


# Test outside the pipeline
def test_circuit_equivalency_3():
    # Same circuit emitter depth, but different in operations
    circuit_1 = CircuitDAG(n_emitter=2, n_photon=1, n_classical=0)
    circuit_1.add(Hadamard(register=0, reg_type="e"))
    circuit_1.add(Hadamard(register=1, reg_type="e"))
    circuit_1.add(CNOT(control=0, control_type="e", target=0, target_type="p"))
    circuit_1.add(CNOT(control=0, control_type="e", target=1, target_type="e"))
    circuit_1.add(CNOT(control=1, control_type="e", target=1, target_type="p"))

    circuit_2 = CircuitDAG(n_emitter=2, n_photon=1, n_classical=0)
    circuit_2.add(Hadamard(register=1, reg_type="e"))
    circuit_2.add(SigmaZ(register=0, reg_type="e"))
    circuit_2.add(CNOT(control=1, control_type="e", target=0, target_type="p"))
    circuit_2.add(CNOT(control=1, control_type="e", target=0, target_type="e"))
    circuit_2.add(CNOT(control=0, control_type="e", target=1, target_type="p"))

    assert sorted(circuit_1.calculate_reg_depth("e")) == sorted(
        circuit_2.calculate_reg_depth("e")
    )
    assert not check_redundant_circuit(circuit_1, circuit_2)


def test_circuit_equivalency_4():
    # Same circuit emitter depth, but add Identity
    circuit_1, state_1 = ghz3_state_circuit()
    circuit_2, state_2 = ghz3_state_circuit()

    circuit_1.add(Identity(register=0, reg_type="p"))

    assert sorted(circuit_1.calculate_reg_depth("e")) == sorted(
        circuit_2.calculate_reg_depth("e")
    )
    assert check_redundant_circuit(circuit_1, circuit_2)


# Test CircuitStorage class
def test_circuit_storage_init():
    # Test CircuitStorage init
    storage = CircuitStorage()

    assert storage.circuit_list == []
    assert not storage.disable_circuit_comparison


def test_circuit_storage_add_new_circuit():
    # Test CircuitStorage.add_new_circuit function
    storage = CircuitStorage()

    circuit_1, state_1 = ghz3_state_circuit()
    circuit_2, state_2 = linear_cluster_3qubit_circuit()

    check_1 = storage.add_new_circuit(circuit_1)
    check_2 = storage.add_new_circuit(circuit_2)

    assert len(storage.circuit_list) == 2
    assert check_1
    assert check_2


def test_circuit_storage_is_redundant():
    # Test CircuitStorage.add_new_circuit function with same circuit add
    storage = CircuitStorage()

    circuit_1, state_1 = ghz3_state_circuit()
    circuit_2, state_2 = linear_cluster_3qubit_circuit()
    circuit_3, state_3 = linear_cluster_3qubit_circuit()

    check_1 = storage.add_new_circuit(circuit_1)
    check_2 = storage.add_new_circuit(circuit_2)
    check_3 = storage.add_new_circuit(circuit_3)

    assert check_1
    assert check_2
    assert not check_3
    assert len(storage.circuit_list) == 2<|MERGE_RESOLUTION|>--- conflicted
+++ resolved
@@ -1,8 +1,5 @@
 import pytest
-<<<<<<< HEAD
 from src.circuit.circuit_dag import CircuitDAG
-=======
->>>>>>> 12a64e8f
 from benchmarks.circuits import *
 from src.utils.circuit_comparison import *
 from benchmarks.graph_states import *
@@ -17,22 +14,14 @@
 from src.backends.stabilizer.functions.rep_conversion import (
     get_clifford_tableau_from_graph,
 )
-<<<<<<< HEAD
-from src.utils.solver_result import SolverResult
-=======
 from src.solvers.solver_result import SolverResult
->>>>>>> 12a64e8f
 import numpy as np
 
 
 def get_pipeline(target_graph):
     target_tableau = get_clifford_tableau_from_graph(target_graph)
     n_photon = target_tableau.n_qubits
-<<<<<<< HEAD
     target_state = QuantumState(target_tableau, rep_type="stab")
-=======
-    target_state = QuantumState(n_photon, target_tableau, representation="stabilizer")
->>>>>>> 12a64e8f
 
     compiler = StabilizerCompiler()
 
