--- conflicted
+++ resolved
@@ -470,7 +470,7 @@
     return np.real(np.trace(sqrtm(sqrtm(rho) @ sigma @ sqrtm(rho))) ** 2)
 
 
-<<<<<<< HEAD
+
 def fidelity_pure(rho, sigma):
     """
     Return the fidelity between states rho, sigma
@@ -485,16 +485,10 @@
     return np.real(np.trace(rho @ sigma)**2)
 
 
-if __name__ == "__main__":
-    n_qubit = 3
-    register = 0
-    # state = ketx0_state()
-    # state = reduce(np.kron, n_qubit * [state @ np.conjugate(state.T)])
-=======
+
 def bipartite_partial_transpose(rho, dim1, dim2, subsys):
     """
     Return the partial transpose matrix of a bipartite density matrix rho
->>>>>>> 1f1ef7b3
 
     :param rho: the density matrix before applying partial transpose
     :type rho: numpy.ndarray
