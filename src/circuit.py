--- conflicted
+++ resolved
@@ -1624,7 +1624,6 @@
         ops_list = [self.dag.nodes[nod]["op"] for nod in ordered_nodes]
         return ops_list, ordered_nodes
 
-<<<<<<< HEAD
     def to_json(self):
         """
         Function to convert circuit object to json data format.
@@ -1666,52 +1665,12 @@
             data['ops'].append(op_data)
 
         return data
-=======
-    @staticmethod
-    def edge_from_reg(t_edges, t_register):
-        """
-        Return correct edge from edges that map to the correct register.
-
-        :param t_edges: input edges
-        :type t_edges: edge
-        :param t_register: register
-        :type t_register: str
-        :return: correct edge
-        :rtype: edge
-        """
-        for e in t_edges:
-            if e[-1] == t_register:
-                return e
-
-    def group_one_qubit_gates(self):
-        """
-        Put consecutive one-qubit gates into a OneQubitGateWrapper
-
-        :return: nothing
-        :rtype: None
-        """
-        for node in self.node_dict["Output"]:
-            # traverse the circuit DAG in the reversed order
-            reg_type = self.dag.nodes[node]["op"].reg_type
-            register = self.dag.nodes[node]["op"].register
-            gate_list = []
-
-            in_edges = self.dag.in_edges(nbunch=node, keys=True)
-            next_node = self.edge_from_reg(in_edges, f"{reg_type}{register}")[0]
-
-            while next_node not in self.node_dict["Input"]:
-                node = next_node
-                in_edges = self.dag.in_edges(nbunch=node, keys=True)
-                edge = self.edge_from_reg(in_edges, f"{reg_type}{register}")
-                next_node = edge[0]
->>>>>>> 2f7640b9
 
     @classmethod
     def from_json(cls, data_dict):
         """
         Function to load from json object to circuit object
 
-<<<<<<< HEAD
         :param data_dict: circuit json dict
         :type data_dict: dict
         :return: nothing
@@ -1741,22 +1700,44 @@
             circuit.add(gate)
 
         return circuit
-=======
-                    if isinstance(op, ops.OneQubitGateWrapper):
-                        gate_list += op.operations
-                    else:
-                        gate_list.append(op.__class__)
-                    self.remove_op(node)
-                if next_node not in self.node_dict["one-qubit"] and gate_list:
-                    # insert new op here
-                    out_edges = self.dag.out_edges(nbunch=next_node, keys=True)
-                    insert_edge = self.edge_from_reg(out_edges, f"{reg_type}{register}")
-                    self.insert_at(
-                        ops.OneQubitGateWrapper(gate_list, register, reg_type),
-                        [insert_edge],
-                    )
-                    gate_list = []
->>>>>>> 2f7640b9
+
+      @staticmethod
+    def edge_from_reg(t_edges, t_register):
+        """
+        Return correct edge from edges that map to the correct register.
+
+        :param t_edges: input edges
+        :type t_edges: edge
+        :param t_register: register
+        :type t_register: str
+        :return: correct edge
+        :rtype: edge
+        """
+        for e in t_edges:
+            if e[-1] == t_register:
+                return e
+
+    def group_one_qubit_gates(self):
+        """
+        Put consecutive one-qubit gates into a OneQubitGateWrapper
+
+        :return: nothing
+        :rtype: None
+        """
+        for node in self.node_dict["Output"]:
+            # traverse the circuit DAG in the reversed order
+            reg_type = self.dag.nodes[node]["op"].reg_type
+            register = self.dag.nodes[node]["op"].register
+            gate_list = []
+
+            in_edges = self.dag.in_edges(nbunch=node, keys=True)
+            next_node = self.edge_from_reg(in_edges, f"{reg_type}{register}")[0]
+
+            while next_node not in self.node_dict["Input"]:
+                node = next_node
+                in_edges = self.dag.in_edges(nbunch=node, keys=True)
+                edge = self.edge_from_reg(in_edges, f"{reg_type}{register}")
+                next_node = edge[0]    
 
     def assign_noise(self, noise_model_map):
         """
@@ -1837,4 +1818,4 @@
         for i, op in enumerate(seq[::-1]):
             if isinstance(op, (ops.Input, ops.Output)):
                 del seq[length - i]
-        return seq
+        return seq