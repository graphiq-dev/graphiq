--- conflicted
+++ resolved
@@ -10,12 +10,7 @@
     bell_state_circuit,
     ghz4_state_circuit,
 )
-<<<<<<< HEAD
 from src.visualizers.density_matrix import density_matrix_bars
-=======
-from src.visualizers.density_matrix import density_matrix_bars, density_matrix_heatmap
-from tests.test_flags import visualization
->>>>>>> 25a70d91
 from src.circuit import CircuitDAG
 import src.ops as ops
 
