--- conflicted
+++ resolved
@@ -3,13 +3,7 @@
 """
 import networkx as nx
 import numpy as np
-<<<<<<< HEAD
 import src.circuit.ops as ops
-=======
-
-
-import src.ops as ops
->>>>>>> 99b45a9d
 import matplotlib.pyplot as plt
 
 import src.utils.preprocessing as pre
