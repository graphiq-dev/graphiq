"""
Circuit class, which defines the sequence of operations and gates.
Once a compiler is defined, the resulting quantum state can be simulated.

The Circuit class can be:

1. manually constructed, with new operations added to the end of the circuit or inserted at a specified location for CircuitDAG
2. evaluated into a sequence of Operations, based on the topological ordering
        Purpose (example): use at compilation step, use for compatibility with other software (e.g. openQASM)
3. visualized or saved using, for example, openQASM
        Purpose: method of saving circuit (ideal), compatibility with other software, visualizers

Further reading on DAG circuit representation:
https://qiskit.org/documentation/stubs/qiskit.converters.circuit_to_dag.html


Experimental:
REGISTER HANDLING (only for RegisterCircuitDAG):

In qiskit and openQASM, for example, you can apply operations on either a specific qubit in a specific register OR
on the full register (see ops.py for an explanation of how registers are applied).
1. Each operation received (whether or not it applies to full registers) is broken down into a set of operations that
apply between a specific number of qubits (i.e. an operation for each qubit of the register).
2. Registers can be added/expanded via provided methods.

USER WARNINGS:
1. if you expand a register AFTER using an Operation which applied to the full register, the Operation will
NOT retroactively apply to the added qubits

"""
import copy
import networkx as nx
import matplotlib.pyplot as plt
from abc import ABC, abstractmethod
import warnings
import functools
import re
import string
<<<<<<< HEAD
import numpy as np
=======

import numpy as np

>>>>>>> efe9e802
import src.ops as ops
import src.utils.openqasm_lib as oq_lib
from src.visualizers.dag import dag_topology_pos
from src.visualizers.openqasm_visualization import draw_openqasm


class Register:
    def __init__(self, reg_dict=None, max_size: int = 1):
        self._registers = reg_dict
        self.max_size = max_size

    @property
    def register(self):
        return self._registers.copy()

    def __getitem__(self, key):
        return self._registers[key]

    def __setitem__(self, key, value):
        if set(value) != {1}:
            raise ValueError(f"CircuitDAG class only supports single-qubit registers")
        self._registers[key] = value

    def n_quantum(self):
        q_sum = 0

        for key in self._registers:
            if key != "c":
                q_sum += len(self._registers[key])
        return q_sum

    def add_register(self, reg_type, size: int = 1):
        if size < 1:
            raise ValueError(f"{reg_type} register size must be at least one")
        if size > self.max_size:
            raise ValueError(
                f"_add_register for this circuit class must only add registers of size {self.max_size}"
            )
        if reg_type not in self._registers:
            raise ValueError(
                f"reg_type must be 'e' (emitter qubit), 'p' (photonic qubit), 'c' (classical bit)"
            )
        self._registers[reg_type].append(size)
        return len(self._registers[reg_type]) - 1

    def expand_register(self, reg_type, register, new_size: int = 1):
        """
        Helper function to expand quantum/classical registers

        :param register: the register index of the register to expand
        :type register: int
        :param new_size: the new register size
        :type register: int
        :param reg_type: 'p' for a photonic quantum register, 'e' for an emitter quantum register,
                         'c' for a classical register
        :type reg_type: str
        :raises ValueError: if new_size is not greater than the current register size
        :return: this function returns nothing
        :rtype: None
        """
        if reg_type not in self._registers:
            raise ValueError(
                "reg_type must be 'e' (emitter register), 'p' (photonic register), "
                "or 'c' (classical register)"
            )
        if new_size > self.max_size:
            raise ValueError(
                f"Register size cannot be expanded in the {self.__class__.__name__} representation"
                f"(they must have a size of {self.max_size})"
            )
        curr_reg = self._registers[reg_type]
        curr_size = curr_reg[register]

        if new_size <= curr_size:
            raise ValueError(
                f"New register size {new_size} is not greater than the current size {curr_size}"
            )
        curr_reg[register] = new_size

    def next_register(self, reg_type, register):
        """
        Provides the index of the next register in the provided register. This allows the user to query
        which register they should add next, should they decide to expand the register

        :param reg_type: indicate register type, can be "p", "e", or "c"
        :type reg_type: str
        :param register: the register index {0, ..., N - 1} for N emitter quantum registers
        :type register: int
        :return: the index of the next register
        :rtype: int (non-negative)
        """
        if reg_type not in self._registers:
            raise ValueError(
                "Register type must be 'p' (quantum photonic), 'e' (quantum emitter), or 'c' (classical)"
            )

        return self._registers[reg_type][register]


class DAG:
    def __init__(self):
        self.dag = nx.MultiDiGraph()
        self._node_id = 0
        self.edge_dict = {}
        self.node_dict = {}

    def unique_node_id(self):
        """
        Internally used to provide a unique ID to each node. Note that this assumes a single thread assigning IDs

        :return: a new, unique node ID
        :rtype: int
        """
        self._node_id += 1
        return self._node_id

    def add_node(self, node_id, operation: ops.OperationBase):
        """
        Helper function for adding a node to the DAG representation

        :param node_id: the node to be added
        :type node_id: int
        :param operation: the operation for the node
        :type operation: OperationBase or subclass
        :return: nothing
        :rtype: None
        """
        self.dag.add_node(node_id, op=operation)

        for attribute in operation.labels:
            self.node_dict_append(attribute, node_id)
        self.node_dict_append(type(operation).__name__, node_id)
        self.node_dict_append(operation.parse_q_reg_types(), node_id)

    def remove_node(self, node):
        """
        Helper function for removing a node in the DAG representation

        :param node: the node to be removed
        :type node: int
        :return: nothing
        :rtype: None
        """
        in_edges = list(self.dag.in_edges(node, keys=True))
        out_edges = list(self.dag.out_edges(node, keys=True))

        for in_edge in in_edges:
            for out_edge in out_edges:
                if in_edge[2] == out_edge[2]:  # i.e. if the keys are the same
                    reg = self.dag.edges[in_edge]["reg"]
                    reg_type = self.dag.edges[in_edge]["reg_type"]
                    label = out_edge[2]
                    self.add_edge(
                        in_edge[0], out_edge[1], label, reg_type=reg_type, reg=reg
                    )

            self.remove_edge(in_edge)

        for out_edge in out_edges:
            self.remove_edge(out_edge)

        # remove all entries relevant for this node in node_dict
        operation = self.dag.nodes[node]["op"]
        for attribute in operation.labels:
            self.node_dict_remove(attribute, node)

        self.node_dict_remove(type(operation).__name__, node)
        self.node_dict_remove(operation.parse_q_reg_types(), node)
        self.dag.remove_node(node)

    def add_edge(self, in_node, out_node, label, reg_type, reg):
        """
        Helper function for adding an edge in the DAG representation

        :param in_node: the incoming node
        :type in_node: int or str
        :param out_node: the outgoing node
        :type out_node: int or str
        :param label: the key for the edge
        :type label: int or str
        :param reg_type: the register type of the edge
        :type reg_type: str
        :param reg: the register of the edge
        :type reg: int or str
        :return: nothing
        :rtype: None
        """
        self.dag.add_edge(in_node, out_node, key=label, reg_type=reg_type, reg=reg)
        self.edge_dict_append(reg_type, (in_node, out_node, label))

    def remove_edge(self, edge_to_remove):
        """
        Helper function for removing an edge in the DAG representation

        :param edge_to_remove: the edge to be removed
        :type edge_to_remove: tuple
        :return: nothing
        :rtype: None
        """

        reg_type = self.dag.edges[edge_to_remove]["reg_type"]
        self.edge_dict_remove(reg_type, edge_to_remove)
        self.dag.remove_edges_from([edge_to_remove])

    def node_dict_append(self, key, value):
        """
        Helper function to add an entry to the node_dict

        :param key: key for the node_dict
        :type key: str
        :param value: value to be appended to the list corresponding to the key
        :type value: int or str
        :return: nothing
        """
        if key not in self.node_dict.keys():
            self.node_dict[key] = [value]
        else:
            self.node_dict[key].append(value)

    def node_dict_remove(self, key, value):
        """
        Helper function to remove an entry in the list corresponding to the key in node_dict

        :param key: key for the node_dict
        :type key: str
        :param value: value to be removed from the list corresponding to the key
        :type value: int or str
        :return: nothing
        """
        if key in self.node_dict.keys():
            try:
                self.node_dict[key].remove(value)
            except ValueError:
                pass

    def edge_dict_append(self, key, value):
        """
        Helper function to add an entry to the edge_dict

        :param key: key for edge_dict
        :type key: str
        :param value: the edge tuple that contains in_node id, out_node id, and the label for the edge (register)
        :type value: tuple(int, int, str)
        :return: nothing
        :rtype: None
        """
        if key not in self.edge_dict.keys():
            self.edge_dict[key] = [value]
        else:
            self.edge_dict[key].append(value)

    def edge_dict_remove(self, key, value):
        """
         Helper function to remove an entry in the list corresponding to the key in edge_dict

        :param key: key for edge_dict
        :type key: str
        :param value: the edge tuple that contains in_node id, out_node id, and the label for the edge (register)
        :type value: tuple(int, int, str)
        :return: nothing
        :rtype: None
        """
        if key in self.edge_dict.keys():
            try:
                self.edge_dict[key].remove(value)
            except ValueError:
                pass

    def max_depth(self, root_node):
        """
        Helper function that calculate max depth of a node in the circuit DAG.
        Using recursion, the function will go to previous nodes connected by in_edges, until reach the Input node.

        :param root_node: root node that is used as starting point
        :type root_node: node
        :return: the max depth of the node
        :r_type: int
        """
        # Check if the node is the Input node
        # If Input node then return -1
        if root_node in self.node_dict["Input"]:
            return -1

        in_edges = self.dag.in_edges(root_node)
        connected_nodes = [edge[0] for edge in in_edges]
        depth = []

        for node in connected_nodes:
            depth.append(self.max_depth(node))
        return max(depth) + 1

    def add(self, operation: ops.OperationBase):
        """
        Add an operation to the circuit
        This function assumes that all registers used by operation are already built

        :param operation: Operation (gate and register) to add to the graph
        :type operation: OperationBase (or a subclass thereof)
        :return: nothing
        :rtype: None
        """
        new_id = self.unique_node_id()

        self.add_node(new_id, operation)

        # get all edges that will need to be removed (i.e. the edges on which the Operation is being added)
        relevant_outputs = [
            f"{operation.q_registers_type[i]}{operation.q_registers[i]}_out"
            for i in range(len(operation.q_registers))
        ] + [f"c{c}_out" for c in operation.c_registers]

        for output in relevant_outputs:
            edges_to_remove = list(
                self.dag.in_edges(nbunch=output, keys=True, data=False)
            )

            for edge in edges_to_remove:
                # Add edge from preceding node to the new operation node
                reg_type = self.dag.edges[edge]["reg_type"]
                reg = self.dag.edges[edge]["reg"]
                self.add_edge(edge[0], new_id, edge[2], reg=reg, reg_type=reg_type)

                # Add edge from the new operation node to the final node
                self.add_edge(new_id, edge[1], edge[2], reg=reg, reg_type=reg_type)

                self.remove_edge(edge)  # remove the unnecessary edges

    def insert_at(self, operation: ops.OperationBase, reg_edges):
        """
        Add an operation to the circuit at a specified position
        This function assumes that all registers used by operation are already built

        :param operation: Operation (gate and register) to add to the graph
        :type operation: OperationBase (or a subclass thereof)
        :param reg_edges: a list of edges relevant for the operation
        :type reg_edges: list[tuple]
        :return: nothing
        :rtype: None
        """

        new_id = self.unique_node_id()

        self.add_node(new_id, operation)

        for reg_edge in reg_edges:
            reg = self.dag.edges[reg_edge]["reg"]
            reg_type = self.dag.edges[reg_edge]["reg_type"]
            label = reg_edge[2]

            self.add_edge(reg_edge[0], new_id, label, reg_type=reg_type, reg=reg)
            self.add_edge(new_id, reg_edge[1], label, reg_type=reg_type, reg=reg)
            self.remove_edge(reg_edge)  # remove the edge

    def add_input_output_node(self, register, reg_type):
        if f"{reg_type}{register}_in" not in self.dag.nodes:
            self.dag.add_node(
                f"{reg_type}{register}_in",
                op=ops.Input(register=register, reg_type=reg_type),
                reg=register,
            )
            self.node_dict_append("Input", f"{reg_type}{register}_in")
            self.dag.add_node(
                f"{reg_type}{register}_out",
                op=ops.Output(register=register, reg_type=reg_type),
                reg=register,
            )
            self.node_dict_append("Output", f"{reg_type}{register}_out")
            self.dag.add_edge(
                f"{reg_type}{register}_in",
                f"{reg_type}{register}_out",
                key=f"{reg_type}{register}",
                reg=register,
                reg_type=reg_type,
            )
            self.edge_dict_append(
                reg_type,
                tuple(self.dag.in_edges(nbunch=f"{reg_type}{register}_out", keys=True))[0],
            )


class CircuitBase(ABC):
    """
    Base class (interface) for circuit representation. This class describes the functions that each Circuit object
    should support. It also records register and openqasm data.
    """

    def __init__(self, openqasm_imports=None, openqasm_defs=None):
        """
        Construct an empty circuit

        :param openqasm_imports: None or an (ordered) dictionary, where the keys are import strings for openqasm
                                 THIS IS MEANT TO ALLOW imports WHICH MUST OCCUR IN SPECIFIC ORDERS
        :type openqasm_imports: a dictionary (with str keys) or None
        :param openqasm_defs: None or an (ordered) dictionary, where the keys are definitions strings for openqasm gates
                                 THIS IS MEANT TO ALLOW GATE DEFINITIONS WHICH MUST OCCUR IN SPECIFIC ORDERS
        :type openqasm_defs: a dictionary (with str keys) or None
        :return: this function returns nothing
        :rtype: None
        """
<<<<<<< HEAD
        self._registers = Register(reg_dict={"e": [], "p": [], "c": []})
=======
        self._registers = {"e": [], "p": [], "c": []}
>>>>>>> efe9e802

        if openqasm_imports is None:
            self.openqasm_imports = {}
        else:
            self.openqasm_imports = openqasm_imports

        if openqasm_defs is None:
            self.openqasm_defs = {}
        else:
            self.openqasm_defs = openqasm_defs

        self.openqasm_symbols = {}

    @property
    def register(self):
        return self._registers.copy()

    @property
    def emitter_registers(self):
<<<<<<< HEAD
        return self._registers["e"].copy()

    @property
    def photonic_registers(self):
        return self._registers["p"].copy()
=======
        return self._registers["e"]

    @property
    def photonic_registers(self):
        return self._registers["p"]
>>>>>>> efe9e802

    @emitter_registers.setter
    def emitter_registers(self, q_reg):
        self._registers["e"] = q_reg

    @photonic_registers.setter
    def photonic_registers(self, q_reg):
        self._registers["p"] = q_reg

    @property
    def c_registers(self):
<<<<<<< HEAD
        return self._registers["c"].copy()
=======
        return self._registers["c"]
>>>>>>> efe9e802

    @c_registers.setter
    def c_registers(self, c_reg):
        self._registers["c"] = c_reg

    @abstractmethod
    def add(self, operation: ops.OperationBase):
        raise ValueError(
            "Base class circuit is abstract: it does not support function calls"
        )

    @abstractmethod
    def validate(self):
        raise ValueError(
            "Base class circuit is abstract: it does not support function calls"
        )

    @abstractmethod
    def sequence(self, unwrapped=False):
        raise ValueError(
            "Base class circuit is abstract: it does not support function calls"
        )

    def to_openqasm(self):
        """
        Creates the openQASM script equivalent to the circuit (if possible--some Operations are not properly supported).

        :return: the openQASM script equivalent to our circuit (on a logical level)
        :rtype: str
        """
        header_info = (
            oq_lib.openqasm_header()
            + "\n"
            + "\n".join(self.openqasm_imports.keys())
            + "\n"
            + "\n".join(self.openqasm_defs.keys())
        )

        openqasm_str = [
            header_info,
            oq_lib.register_initialization_string(
                self.emitter_registers, self.photonic_registers, self.c_registers
            )
            + "\n",
        ]

        opened_barrier = False
        barrier_str = ", ".join(
            [f"p{i}" for i in range(self.n_photons)]
            + [f"e{i}" for i in range(self.n_emitters)]
        )
        for op in self.sequence():
            oq_info = op.openqasm_info()
            gate_application = oq_info.use_gate(
                op.q_registers, op.q_registers_type, op.c_registers
            )

            # set barrier, if necessary to split out multi-block Operations from each other
            if (opened_barrier or oq_info.multi_comp) and gate_application != "":
                openqasm_str.append(f"barrier {barrier_str};")
            if (
                oq_info.multi_comp
            ):  # i.e. multiple visual blocks make this one Operation
                opened_barrier = True
            elif gate_application != "":
                opened_barrier = False

            if gate_application != "":
                openqasm_str.append(gate_application)

        return "\n".join(openqasm_str)

    @property
    def n_quantum(self):
        """
        Number of quantum registers in the circuit (this does not depend on the number of qubit within each register)

        :return: number of quantum registers in the circuit
        :rtype: int
        """
<<<<<<< HEAD
        return self._registers.n_quantum()
=======
        q_sum = 0

        for key in self._registers:
            if key != "c":
                q_sum += len(self._registers[key])
        return q_sum
>>>>>>> efe9e802

    @property
    def n_photons(self):
        """
        Number of photonic quantum registers in the circuit
        (this does not depend on the number of qubit within each register)

        :return: number of photonic quantum registers in the circuit
        :rtype: int
        """
        return len(self._registers["p"])

    @property
    def n_emitters(self):
        """
        Number of emitter quantum registers in the circuit
        (this does not depend on the number of qubit within each register)

        :return: number of emitter quantum registers in the circuit
        :rtype: int
        """
        return len(self._registers["e"])

    @property
    def n_classical(self):
        """
        Number of classical registers in the circuit (this does not depend on the number of cbits within each register)

        :return: number of classical registers in the circuit
        :rtype: int
        """
        return len(self._registers["c"])

    def next_emitter(self, register):
        """
        Provides the index of the next emitter qubit in the provided quantum register. This allows the user to query
        which qubit they should add next, should they decide to expand the register
        :param register: the register index {0, ..., N - 1} for N emitter quantum registers
        :type register: int
        :return: the index of the next qubit
        :rtype: int (non-negative)
        """
<<<<<<< HEAD
        return self._registers.next_register(reg_type="c", register=register)
=======
        return self._next_register(reg_type="e", register=register)
>>>>>>> efe9e802

    def next_photon(self, register):
        """
        Provides the index of the next photonic qubit in the provided quantum register. This allows the user to query
        which qubit they should add next, should they decide to expand the register
        :param register: the register index {0, ..., N - 1} for N photonic quantum registers
        :type register: int
        :return: the index of the next qubit
        :rtype: int (non-negative)
        """
<<<<<<< HEAD
        return self._registers.next_register(reg_type="c", register=register)
=======
        return self._next_register(reg_type="p", register=register)
>>>>>>> efe9e802

    def next_cbit(self, register):
        """
        Provides the index of the next cbit in the provided classical register. This allows the user to query
        which qubit they should add next, should they decide to expand the register
        :param register: the register index {0, ..., M - 1} for M classical registers
        :type register: int
        :return: the index of the next cbit
        :rtype: int (non-negative)
        """
<<<<<<< HEAD
        return self._registers.next_register(reg_type="c", register=register)
=======
        return self._next_register(reg_type="c", register=register)

    def _next_register(self, reg_type, register):
        """
        Provides the index of the next register in the provided register. This allows the user to query
        which register they should add next, should they decide to expand the register

        :param reg_type: indicate register type, can be "p", "e", or "c"
        :type reg_type: str
        :param register: the register index {0, ..., N - 1} for N emitter quantum registers
        :type register: int
        :return: the index of the next register
        :rtype: int (non-negative)
        """
        if reg_type not in self._registers:
            raise ValueError(
                "Register type must be 'p' (quantum photonic), 'e' (quantum emitter), or 'c' (classical)"
            )

        return self._registers[reg_type][register]
>>>>>>> efe9e802

    def add_emitter_register(self, size=1):
        """
        Adds an emitter quantum register to the circuit

        :param size: size of the quantum register to be added
        :type size: int
        :return: index of added quantum register
        :rtype: int
        """
        return self._add_register(size=size, reg_type="e")

    def add_photonic_register(self, size=1):
        """
        Adds a photonic quantum register to the circuit

        :param size: size of the quantum register to be added
        :type size: int
        :return: index of added quantum register
        :rtype: int
        """
        return self._add_register(size=size, reg_type="p")

    def add_classical_register(self, size=1):
        """
        Adds a classical register to the circuit

        :param size: size of classical quantum register to be added
        :type size: int
        :return: index of added classical register
        :rtype: int
        """
        return self._add_register(size=size, reg_type="c")

    def _add_register(self, reg_type: str, size=1):
        """
        Helper function for adding quantum and classical registers to the circuit

        :param size: the size of the register to be added
        :type size: int
        :param reg_type: 'p' if we're adding a photonic quantum register,
                         'e' if we're adding a quantum emitter register, and
                         'c' if we're adding a classical register

        :type reg_type: str
        :return: the index number of the added register
        :rtype: int
        """
<<<<<<< HEAD
        return self._registers.add_register(reg_type, size)
=======
        if reg_type not in self._registers:
            raise ValueError(
                "Register type must be 'p' (quantum photonic), 'e' (quantum emitter), or 'c' (classical)"
            )

        if size < 1:
            raise ValueError(f"{reg_type} register size must be at least one")

        self._registers[reg_type].append(size)
        return len(self._registers[reg_type]) - 1
>>>>>>> efe9e802

    def expand_emitter_register(self, register, new_size):
        """
        Expand an already existing emitter quantum register to a new (larger) size (i.e. to contain more qubits).
        Does not affect pre-existing qubits

        :param register: the register index of the register to expand
        :type register: int
        :param new_size: the new register size
        :type new_size: int
        :raises ValueError: if new_size is not greater than the current register size
        :return: this function returns nothing
        :rtype: None
        """
        self._registers.expand_register(reg_type="e", register=register, new_size=new_size)

    def expand_photonic_register(self, register, new_size):
        """
        Expand an already existing photonic quantum register to a new (larger) size (i.e. to contain more qubits).
        Does not affect pre-existing qubits

        :param register: the register index of the register to expand
        :type register: int
        :param new_size: the new register size
        :type new_size: int
        :raises ValueError: if new_size is not greater than the current register size
        :return: this function returns nothing
        :rtype: None
        """
        self._registers.expand_register(reg_type="p", register=register, new_size=new_size)

    def expand_classical_register(self, register, new_size):
        """
        Expand an already existing classical register to a new (larger) size (i.e. to contain more cbits).
        Does not affect pre-existing cbits

        :param register: the register index of the register to expand
        :type register: int
        :param new_size: the new register size
        :type new_size: int
        :raises ValueError: if new_size is not greater than the current register size
        :return: this function returns nothing
        :rtype: None
        """
<<<<<<< HEAD
        self._registers.expand_register(reg_type="c", register=register, new_size=new_size)
=======
        self._expand_register(register, new_size, "c")

    def _expand_register(self, register, new_size, reg_type: str):
        """
        Helper function to expand quantum/classical registers

        :param register: the register index of the register to expand
        :type register: int
        :param new_size: the new register size
        :type register: int
        :param reg_type: 'p' for a photonic quantum register, 'e' for an emitter quantum register,
                         'c' for a classical register
        :type reg_type: str
        :raises ValueError: if new_size is not greater than the current register size
        :return: this function returns nothing
        :rtype: None
        """
        if reg_type not in self._registers:
            raise ValueError(
                "reg_type must be 'e' (emitter register), 'p' (photonic register), "
                "or 'c' (classical register)"
            )
        curr_reg = self._registers[reg_type]
        curr_size = curr_reg[register]

        if new_size <= curr_size:
            raise ValueError(
                f"New register size {new_size} is not greater than the current size {curr_size}"
            )
        curr_reg[register] = new_size
>>>>>>> efe9e802

    def draw_circuit(self, show=True, ax=None):
        """
        Draw conventional circuit representation

        :param show: if True, the circuit is displayed (shown). If False, the circuit is drawn but not displayed
        :type show: bool
        :param ax: ax on which to draw the DAG (optional)
        :type ax: None or matplotlib.pyplot.axes
        :return: fig, ax on which the circuit was drawn
        :rtype: matplotlib.pyplot.figure, matplotlib.pyplot.axes
        """
        return draw_openqasm(
            self.to_openqasm(), show=show, ax=ax, display_text=self.openqasm_symbols
        )

    def _openqasm_update(self, op):
        """
        Helper function to update any information a circuit might need to generate openqasm scripts

        :param op: the operation being added to the circuit
        :type op: OperationBase (or a subclass)
        :return: function returns nothing
        :rtype: None
        """
        try:
            oq_info = op.openqasm_info()
            for import_statement in oq_info.import_strings:
                if import_statement not in self.openqasm_imports:
                    self.openqasm_imports[import_statement] = 1
            for definition in oq_info.define_gate:
                if definition not in self.openqasm_defs:
                    self.openqasm_defs[definition] = 1

            if oq_info.gate_symbol is not None:
                self.openqasm_symbols[oq_info.gate_name] = oq_info.gate_symbol

        except ValueError:
            warnings.warn(
                UserWarning(f"No openqasm definitions for operation {type(op)}")
            )

    def copy(self):
        """
        Create a copy of itself. Deep copy

        :return: a copy of itself
        :rtype: CircuitBase
        """
        return copy.deepcopy(self)


class CircuitDAG(CircuitBase):
    """
    Directed Acyclic Graph (DAG) based circuit implementation

    Each node of the graph contains an Operation (it is an input, output, or general Operation).
    The Operations in the topological order of the DAG.

    Each connecting edge of the graph corresponds to a qubit/qudit or classical bit of the circuit
    """

    def __init__(
        self,
        n_emitter=0,
        n_photon=0,
        n_classical=0,
        openqasm_imports=None,
        openqasm_defs=None,
    ):
        """
        Construct a DAG circuit with n_emitter one-qubit emitter quantum registers, n_photon one-qubit photon
        quantum registers, and n_classical one-cbit classical registers.

        :param n_emitter: the number of emitter qubits/qudits in the system
        :type n_emitter: int
        :param n_photon: the number of photon qubits/qudits in the system
        :type n_photon: int
        :param n_classical: the number of classical bits in the system
        :type n_classical: int
        :return: nothing
        :rtype: None
        """
        super().__init__(openqasm_imports=openqasm_imports, openqasm_defs=openqasm_defs)
<<<<<<< HEAD
        self._DAG = DAG()
        self._register_depth = dict()

        # map the key to the tuple register
        reg_map = {
            "e": range(n_emitter),
            "p": range(n_photon),
            "c": range(n_classical),
        }

        for key in reg_map:
            for i in reg_map[key]:
                self._add_reg_if_absent(register=reg_map[key][i], reg_type=key)

    @property
    def dag(self):
        return self._DAG.dag

    @property
    def edge_dict(self):
        return self._DAG.edge_dict

    @property
    def node_dict(self):
        return self._DAG.node_dict

    @property
    def depth(self):
        """
        Returns the circuit depth (NOT including input and output nodes)

        :return: circuit depth
        :rtype: int
        """
        # TODO: check efficiency of this method
        # assert len(list(nx.topological_generations(self.dag)))-2 == nx.dag_longest_path_length(self.dag)-1
        return nx.dag_longest_path_length(self.dag) - 1

    @property
    def register_depth(self):
        """
        Returns the copy of register depth for each register

        :return: register depth
        :rtype: dict
        """
        return self._register_depth.copy()
=======
        self.dag = nx.MultiDiGraph()
        self._node_id = 0
        self.edge_dict = {}
        self.node_dict = {}
        self._register_depth = {"e": [], "p": [], "c": []}

        # map the key to the tuple register
        reg_map = {
            "e": n_emitter,
            "p": n_photon,
            "c": n_classical,
        }

        for key in reg_map:
            for i in range(reg_map[key]):
                self._add_reg_if_absent(register=i, reg_type=key)
>>>>>>> efe9e802

    def add(self, operation: ops.OperationBase):
        """
        Add an operation to the end of the circuit (i.e. to be applied after the pre-existing circuit operations)

        :param operation: Operation (gate and register) to add to the graph
        :type operation: OperationBase type (or a subclass of it)
        :raises UserWarning: if no openqasm definitions exists for operation
        :return: nothing
        :rtype: None
        """
        self._openqasm_update(operation)

        # update registers (if the new operation is adding registers to the circuit)
        # Check for classical register
        for i in range(len(operation.c_registers)):
            self._add_reg_if_absent(
                register=operation.c_registers[i],
                reg_type="c",
            )

        # Check for qubit register
<<<<<<< HEAD
        for i in range(len(operation.q_registers)):
            self._add_reg_if_absent(
                register=operation.q_registers[i],
                reg_type=operation.q_registers_type[i],
            )

        self._DAG.add(operation)
=======
        register, reg_type = zip(
            *sorted(zip(operation.q_registers, operation.q_registers_type))
        )
        for i in range(len(register)):
            self._add_reg_if_absent(
                register=register[i],
                reg_type=reg_type[i],
            )

        self._add(operation)
>>>>>>> efe9e802

    def insert_at(self, operation: ops.OperationBase, edges):
        """
        Insert an operation among specified edges

        :param operation: Operation (gate and register) to add to the graph
        :type operation: OperationBase type (or a subclass of it)
        :param edges: a list of edges relevant for this operation
        :type edges: list[tuple]
        :raises UserWarning: if no openqasm definitions exists for operation
        :raises AssertionError: if the number of edges disagrees with the number of q_registers
        :return: nothing
        :rtype: None
        """
        self._openqasm_update(operation)

        # update registers (if the new operation is adding registers to the circuit)
        # Check for classical register
        for i in range(len(operation.c_registers)):
            self._add_reg_if_absent(
                register=operation.c_registers[i],
                reg_type="c",
            )

        # Check for qubit register
<<<<<<< HEAD
        for i in range(len(operation.q_registers)):
            self._add_reg_if_absent(
                register=operation.q_registers[i],
                reg_type=operation.q_registers_type[i],
=======
        register, reg_type = zip(
            *sorted(zip(operation.q_registers, operation.q_registers_type))
        )
        for i in range(len(register)):
            self._add_reg_if_absent(
                register=register[i],
                reg_type=reg_type[i],
>>>>>>> efe9e802
            )

        assert len(edges) == len(operation.q_registers)
        # note that we implicitly assume there is only one classical register (bit) so that
        # we only count the quantum registers here. (Also only including quantum registers in edges)
        self._openqasm_update(operation)
        self._DAG.insert_at(operation, edges)

    def replace_op(self, node, new_operation: ops.OperationBase):
        """
        Replaces an operation by a new one with the same set of registers it acts on.

        :param node: the node where the new operation is placed
        :type node: int
        :param new_operation: the new operation
        :type new_operation: OperationBase or its subclass
        :raises AssertionError: if new_operation acts on different registers from the operation in the node
        :return: nothing
        :rtype: None
        """

        old_operation = self.dag.nodes[node]["op"]
        assert old_operation.q_registers == new_operation.q_registers
        assert old_operation.q_registers_type == new_operation.q_registers_type
        assert old_operation.c_registers == new_operation.c_registers

        # remove entries related to old_operation
        for label in old_operation.labels:
            self._DAG.node_dict_remove(label, node)
        self._DAG.node_dict_remove(type(old_operation).__name__, node)
        self._DAG.node_dict_remove(old_operation.parse_q_reg_types(), node)

        # add entries related to new_operation
        for label in new_operation.labels:
            self._DAG.node_dict_append(label, node)
        self._DAG.node_dict_append(type(new_operation).__name__, node)
        self._DAG.node_dict_append(new_operation.parse_q_reg_types(), node)

        # replace the operation in the node
        self._openqasm_update(new_operation)
        self.dag.nodes[node]["op"] = new_operation

    def find_incompatible_edges(self, first_edge):
        """
        Find all incompatible edges of first_edge for which one cannot add any two-qubit operation

        :param first_edge: the edge under consideration
        :type first_edge: tuple
        :return: a set of incompatible edges
        :rtype: set(tuple)
        """

        # all nodes that have a path to the node first_edge[0]
        ancestors = nx.ancestors(self.dag, first_edge[0])

        # all nodes that are reachable from the node first_edge[1]
        descendants = nx.descendants(self.dag, first_edge[1])

        # all incoming edges of the node first_edge[0]
        ancestor_edges = list(self.dag.in_edges(first_edge[0], keys=True))

        for anc in ancestors:
            ancestor_edges.extend(self.dag.edges(anc, keys=True))

        # all outgoing edges of the node first_edge[1]
        descendant_edges = list(self.dag.out_edges(first_edge[1], keys=True))

        for des in descendants:
            descendant_edges.extend(self.dag.edges(des, keys=True))

        return set.union(set([first_edge]), set(ancestor_edges), set(descendant_edges))

    def get_node_by_labels(self, labels):
        """
        Get all nodes that satisfy all labels

        :param labels: descriptions of a set of nodes
        :type labels: list[str]
        :return: a list of node ids for nodes that satisfy all labels
        :rtype: list[int]
        """
        remaining_nodes = set(self.dag.nodes)
        for label in labels:
            remaining_nodes = remaining_nodes.intersection(set(self._DAG.node_dict[label]))
        return list(remaining_nodes)

    def get_node_exclude_labels(self, labels):
        """
        Get all nodes that do not satisfy any label in labels

        :param labels: descriptions of a set of nodes
        :type labels: list[str]
        :return: a list of node ids for nodes that do not satisfy any label in labels
        :rtype: list[int]
        """
        all_nodes = set(self.dag.nodes)
        exclusion_nodes = set()
        for label in labels:
            exclusion_nodes = exclusion_nodes.union(set(self._DAG.node_dict[label]))
        return list(all_nodes - exclusion_nodes)

    def remove_op(self, node):
        """
        Remove an operation from the circuit

        :param node: the node to be removed
        :type node: int
        :return: nothing
        :rtype: None
        """
        self._DAG.remove_node(node)

    def validate(self):
        """
        Assert that the circuit is valid (is a DAG, all nodes
        without input edges are input nodes, all nodes without output edges
        are output nodes)

        :raises RuntimeError: if the circuit is not valid
        :return: this function returns nothing
        :rtype: None
        """
        assert nx.is_directed_acyclic_graph(self.dag)  # check DAG is correct

        # check all "source" nodes to the DAG are Input operations
        input_nodes = [
            node for node, in_degree in self.dag.in_degree() if in_degree == 0
        ]
        # assert set(input_nodes)  == set(self.node_dict['Input'])
        for input_node in input_nodes:
            if not isinstance(self.dag.nodes[input_node]["op"], ops.Input):
                raise RuntimeError(
                    f"Source node {input_node} in the DAG is not an Input operation"
                )

        # check all "sink" nodes to the DAG are Output operations
        output_nodes = [
            node for node, out_degree in self.dag.out_degree() if out_degree == 0
        ]
        # assert set(output_nodes) == set(self.node_dict['Output'])
        for output_node in output_nodes:
            if not isinstance(self.dag.nodes[output_node]["op"], ops.Output):
                raise RuntimeError(
                    f"Sink node {output_node} in the DAG is not an Output operation"
                )

    def sequence(self, unwrapped=False):
        """
        Return the sequence of operations composing this circuit

        :param unwrapped: If True, we "unwrap" the operation objects such that the returned sequence has only
                          non-composed gates (i.e. wrapper gates which include multiple non-composed gates are
                          broken down into their constituent parts). If False, operations are returned as defined
                          in the circuit (i.e. wrapper gates are returned as wrappers)
        :type unwrapped: bool
        :return: the operations which compose this circuit, in the order they should be applied
        :rtype: list or iterator (of OperationBase subclass objects)
        """
        op_list = [self.dag.nodes[node]["op"] for node in nx.topological_sort(self.dag)]
        if not unwrapped:
            return op_list

        return functools.reduce(lambda x, y: x + y.unwrap(), op_list, [])

<<<<<<< HEAD
=======
    @property
    def depth(self):
        """
        Returns the circuit depth (NOT including input and output nodes)

        :return: circuit depth
        :rtype: int
        """
        # TODO: check efficiency of this method
        # assert len(list(nx.topological_generations(self.dag)))-2 == nx.dag_longest_path_length(self.dag)-1
        return nx.dag_longest_path_length(self.dag) - 1

    @property
    def register_depth(self):
        """
        Returns the copy of register depth for each register

        :return: register depth
        :rtype: dict
        """
        return self.calculate_all_reg_depth()

    def _node_dict_append(self, key, value):
        """
        Helper function to add an entry to the node_dict

        :param key: key for the node_dict
        :type key: str
        :param value: value to be appended to the list corresponding to the key
        :type value: int or str
        :return: nothing
        """
        if key not in self.node_dict.keys():
            self.node_dict[key] = [value]
        else:
            self.node_dict[key].append(value)

    def _node_dict_remove(self, key, value):
        """
        Helper function to remove an entry in the list corresponding to the key in node_dict

        :param key: key for the node_dict
        :type key: str
        :param value: value to be removed from the list corresponding to the key
        :type value: int or str
        :return: nothing
        """
        if key in self.node_dict.keys():
            try:
                self.node_dict[key].remove(value)
            except ValueError:
                pass

    def _edge_dict_append(self, key, value):
        """
        Helper function to add an entry to the edge_dict

        :param key: key for edge_dict
        :type key: str
        :param value: the edge tuple that contains in_node id, out_node id, and the label for the edge (register)
        :type value: tuple(int, int, str)
        :return: nothing
        :rtype: None
        """
        if key not in self.edge_dict.keys():
            self.edge_dict[key] = [value]
        else:
            self.edge_dict[key].append(value)

    def _edge_dict_remove(self, key, value):
        """
         Helper function to remove an entry in the list corresponding to the key in edge_dict

        :param key: key for edge_dict
        :type key: str
        :param value: the edge tuple that contains in_node id, out_node id, and the label for the edge (register)
        :type value: tuple(int, int, str)
        :return: nothing
        :rtype: None
        """
        if key in self.edge_dict.keys():
            try:
                self.edge_dict[key].remove(value)
            except ValueError:
                pass

>>>>>>> efe9e802
    def draw_dag(self, show=True, fig=None, ax=None):
        """
        Draw the circuit as a DAG

        :param show: if True, the DAG is displayed (shown). If False, the DAG is drawn but not displayed
        :type show: bool
        :param fig: fig on which to draw the DAG (optional)
        :type fig: None or matplotlib.pyplot.figure
        :param ax: ax on which to draw the DAG (optional)
        :type ax: None or matplotlib.pyplot.axes
        :return: fig, ax on which the DAG was drawn
        :rtype: matplotlib.pyplot.figure, matplotlib.pyplot.axes
        """
        # TODO: fix this such that we can see double edges properly!
        pos = dag_topology_pos(self.dag, method="topology")

        if ax is None or fig is None:
            fig, ax = plt.subplots()
        nx.draw(self.dag, pos=pos, ax=ax, with_labels=True)
        if show:
            plt.show()
        return fig, ax

<<<<<<< HEAD
=======
    @CircuitBase.emitter_registers.setter
    def emitter_registers(self, q_reg):
        """
        Reset emitter register values. Enforces that registers can only contain single qubits in this
        circuit object

        :param q_reg: updated emitter register
        :type q_reg: list
        :raises ValueError: if we try to set multi-qubit registers
        :return: function returns nothing
        :rtype: None
        """
        if set(q_reg) != {1}:
            raise ValueError(f"CircuitDAG class only supports single-qubit registers")
        self._registers["e"] = q_reg

    @CircuitBase.photonic_registers.setter
    def photonic_registers(self, q_reg):
        """
        Reset photonic qubit register values. Enforces that registers can only contain single qubits in this
        circuit object

        :param q_reg: updated photonic register
        :type q_reg: list
        :raises ValueError: if we try to set multi-qubit registers
        :return: function returns nothing
        :rtype: None
        """
        if set(q_reg) != {1}:
            raise ValueError(f"CircuitDAG class only supports single-qubit registers")
        self._registers["p"] = q_reg

    @CircuitBase.c_registers.setter
    def c_registers(self, c_reg):
        """
        Reset classical register values. Enforces that registers can only contain single cbits in this
        circuit object

        :param c_reg: updated classical register
        :type c_reg: list
        :raises ValueError: if we try to set multi-cbit registers
        :return: function returns nothing
        :rtype: None
        """
        if set(c_reg) != {1}:
            raise ValueError(f"CircuitDAG class only supports single-qubit registers")
        self._registers["c"] = c_reg

>>>>>>> efe9e802
    @classmethod
    def from_openqasm(cls, qasm_script):
        """
        Create a circuit based on an (assumed to be valid) openQASM script

        :param qasm_script: the openqasm script from which a circuit should be built
        :type qasm_script: str
        :return: a circuit object
        :rtype: CircuitBase
        """

        for elem in string.whitespace:
            if elem != " ":  # keep spaces, but no other whitespace
                qasm_script = qasm_script.replace(elem, "")

        # script must start with OPENQASM 2.0; or another openQASM number
        script_list = re.split(";", qasm_script, 1)
        header = script_list[0]
        for elem in string.whitespace:
            header = header.replace(elem, "")
        assert header == "OPENQASM2.0"
        qasm_script = script_list[1]  # get rid of header now that we've checked it

        # get rid of any gate declarations--we don't actually need them for the parsing
        search_match = re.search(r"gate[^}]*{[^}]*}", qasm_script)
        while search_match is not None:
            qasm_script = qasm_script.replace(search_match.group(0), "")
            search_match = re.search(r"gate[^}]*{[^}]*}", qasm_script)

        # Next, we can parse each sentence
        qasm_commands = re.split(";", qasm_script)

        n_photon = len(
            [
                command
                for command in qasm_commands
                if "qregp" in command.replace(" ", "")
            ]
        )
        n_emitter = len(
            [
                command
                for command in qasm_commands
                if "qrege" in command.replace(" ", "")
            ]
        )
        n_classical = len([command for command in qasm_commands if "creg" in command])

        circuit = CircuitDAG(
            n_photon=n_photon, n_emitter=n_emitter, n_classical=n_classical
        )
        i = 0
        while i in range(len(qasm_commands)):
            command = qasm_commands[i]
            if (
                ("qreg" in command)
                or ("creg" in command)
                or ("barrier" in command)
                or (command == "")
            ):
                i += 1
                continue

            if "measure" in command and "->" in command:
                q_str = re.search(r"(e|p)(\d)+\[0\]", command).group(0)
                c_str = re.search(r"c(\d)+\[0\]", command).group(0)

                q_type = q_str[0]
                q_reg = int(re.split(r"\[", q_str[1:])[0])
                c_reg = int(re.split(r"\[", c_str[1:])[0])

                def _parse_if(command):
                    c_str = re.search(r"c(\d)+==1", command.replace(" ", "")).group(0)
                    c_reg = int(re.split("==", c_str)[0][1:])
                    gate = re.search(
                        r"\)[a-z](p|e)(\d)+\[", command.replace(" ", "")
                    ).group(0)[1]
                    reg_str = re.search(r"(p|e)(\d)+\[", command).group(0)
                    reg = int(reg_str[1:-1])
                    reg_type = reg_str[0]

                    return gate, reg, reg_type, c_reg

                if i + 3 < len(qasm_commands):  # could be a 4 line operation
                    if "if" in qasm_commands[i + 1] and "reset" in qasm_commands[i + 3]:
                        gate, target_reg, target_type, c_reg = _parse_if(
                            qasm_commands[i + 1]
                        )
                        reset_str = re.split(r"\s", qasm_commands[i + 3].strip())[1]
                        reset_type = reset_str[0]
                        reset_reg = int(reset_str[1:-3])
                        assert reset_type == q_type, (
                            f"Reset should be on control qubit, reset type is:{reset_type}, "
                            f"control qubit type was: {q_type}"
                        )
                        assert reset_reg == q_reg, (
                            f"Reset should be on control qubit. Reset reg is: {reset_reg}, "
                            f"control reg is: {q_reg}"
                        )

                        circuit.add(
                            ops.name_to_class_map(f"classical reset {gate}")(
                                control=q_reg,
                                control_type=q_type,
                                target=target_reg,
                                target_type=target_type,
                                c_register=c_reg,
                            )
                        )
                        i += 4
                        continue

                if i + 1 < len(qasm_commands):
                    if "if" in qasm_commands[i + 1]:
                        gate, target_reg, target_type, c_reg = _parse_if(
                            qasm_commands[i + 1]
                        )
                        circuit.add(
                            ops.name_to_class_map(f"classical {gate}")(
                                control=q_reg,
                                control_type=q_type,
                                target=target_reg,
                                target_type=target_type,
                                c_register=c_reg,
                            )
                        )
                        i += 2
                        continue

                circuit.add(
                    ops.MeasurementZ(register=q_reg, reg_type=q_type, c_register=c_reg)
                )
                i += 1
                continue

            # Parse single-qubit operations
            if (
                command.count("[0]") == 1
            ):  # single qubit operation, from current script generation method
                command_breakdown = command.split()
                name = command_breakdown[0]
                reg_type = command_breakdown[1][0]
                reg = int(command_breakdown[1][1:-3])  # we must parse out [0] so -3
                gate_class = ops.name_to_class_map(name)
                if gate_class is not None:
                    circuit.add(gate_class(register=reg, reg_type=reg_type))
                else:
                    circuit_list = [ops.name_to_class_map(letter) for letter in name]
                    assert None not in circuit_list, (
                        f"Gate not recognized, parsing invalid/"
                        f"{name} parsed to {circuit_list}"
                    )
                    circuit.add(
                        ops.OneQubitGateWrapper(
                            circuit_list, register=reg, reg_type=reg_type
                        )
                    )
            elif command.count("[0]") == 2:  # two-qubit gate
                command_breakdown = command.split()
                name = command_breakdown[0]
                control_type = command_breakdown[1][0]
                control_reg = int(
                    command_breakdown[1][1:-4]
                )  # we must parse out [0], so -4
                target_type = command_breakdown[2][0]
                target_reg = int(
                    command_breakdown[2][1:-3]
                )  # we must parse out [0] so -3
                gate_class = ops.name_to_class_map(name)
                assert (
                    gate_class is not None
                ), "gate name not recognized, parsing failed"
                circuit.add(
                    gate_class(
                        control=control_reg,
                        control_type=control_type,
                        target=target_reg,
                        target_type=target_type,
                    )
                )
            else:
                raise ValueError(f"command not recognized, cannot be parsed")
            i += 1

        return circuit

    def _add_register(self, reg_type: str, size=1):
        """
        Helper function for adding a quantum/classical register of a certain size

        :param reg_type: 'e' to add an emitter qubit register, 'p' to add a photonic qubit register,
                         'c' to add a classical register
        :type reg_type: str
        :return: function returns nothing
        :rtype: None
        """
        if size != 1:
            raise ValueError(
                f"_add_register for this circuit class must only add registers of size 1"
            )
<<<<<<< HEAD
        self._add_reg_if_absent(
            register=len(self._registers[reg_type]), reg_type=reg_type
=======
        if reg_type not in self._registers:
            raise ValueError(
                f"reg_type must be 'e' (emitter qubit), 'p' (photonic qubit), 'c' (classical bit)"
            )
        self._add_reg_if_absent(
            register=len(self._registers[reg_type]), reg_type=reg_type
        )

    def _expand_register(self, register, new_size, type_reg):
        raise ValueError(
            f"Register size cannot be expanded in the {self.__class__.__name__} representation"
            f"(they must have a size of 1)"
>>>>>>> efe9e802
        )

    def _add_reg_if_absent(self, register, reg_type):
        """
        Adds a register to our list of registers and to our graph, if said registers are absent
<<<<<<< HEAD

        :param register: the index of register we want to add
        :type register: int
        :param reg_type: indicate the register type. Can be "e", "p", or "c"
=======
        :param register: Index of the new register
        :type register: int
        :param reg_type: str indicates register type. Can be "e", "p", or "c"
>>>>>>> efe9e802
        :type reg_type: str
        :return: function returns nothing
        :rtype: None
        """

        if register == len(self._registers[reg_type]):
<<<<<<< HEAD
            self._registers.add_register(reg_type=reg_type)
            self._add_register_depth(reg_type=reg_type)
=======
            self._registers[reg_type].append(1)
            self._register_depth[reg_type].append(0)
>>>>>>> efe9e802
        elif register > len(self._registers[reg_type]):
            raise ValueError(
                f"Register numbering must be continuous. {reg_type} register {register} cannot be added. "
                f"Next register that can be added is {len(self._registers[reg_type])}"
            )
<<<<<<< HEAD
        self._DAG.add_input_output_node(register, reg_type)

    def _add_register_depth(self, reg_type: str):
=======

        if f"{reg_type}{register}_in" not in self.dag.nodes:
            self.dag.add_node(
                f"{reg_type}{register}_in",
                op=ops.Input(register=register, reg_type=reg_type),
                reg=register,
            )
            self._node_dict_append("Input", f"{reg_type}{register}_in")
            self.dag.add_node(
                f"{reg_type}{register}_out",
                op=ops.Output(register=register, reg_type=reg_type),
                reg=register,
            )
            self._node_dict_append("Output", f"{reg_type}{register}_out")
            self.dag.add_edge(
                f"{reg_type}{register}_in",
                f"{reg_type}{register}_out",
                key=f"{reg_type}{register}",
                reg=register,
                reg_type=reg_type,
            )
            self._edge_dict_append(
                reg_type,
                tuple(self.dag.in_edges(nbunch=f"{reg_type}{register}_out", keys=True))[
                    0
                ],
            )

    def _add(self, operation: ops.OperationBase):
>>>>>>> efe9e802
        """
        Adds a register depth to the register depth dict.
        If register type is new, adds new register type, then adds register depth to that register type

<<<<<<< HEAD
        :param reg_type: str indicates register type. Can be "e", "p", or "c"
        :type reg_type: str
        :return: function returns nothing
        :rtype: None
        """
        if reg_type in self._register_depth:
            self._register_depth[reg_type] = np.append(
                self._register_depth[reg_type], 0
=======
        :param operation: Operation (gate and register) to add to the graph
        :type operation: OperationBase (or a subclass thereof)
        :return: nothing
        :rtype: None
        """
        new_id = self._unique_node_id()

        self._add_node(new_id, operation)

        # get all edges that will need to be removed (i.e. the edges on which the Operation is being added)
        relevant_outputs = [
            f"{operation.q_registers_type[i]}{operation.q_registers[i]}_out"
            for i in range(len(operation.q_registers))
        ] + [f"c{c}_out" for c in operation.c_registers]

        for output in relevant_outputs:
            edges_to_remove = list(
                self.dag.in_edges(nbunch=output, keys=True, data=False)
>>>>>>> efe9e802
            )
        else:
            self._register_depth[reg_type] = np.array([0])

    def sorted_reg_depth_index(self, reg_type: str):
        """
        Return the array of register indexes with depth from smallest to largest
        Useful to find register index with nth smallest depth

        :param reg_type: str indicates register type. Can be "e", "p", or "c"
        :type reg_type: str
        :return: the array of register indexes with depth from smallest to largest
        :r_type: numpy.array
        """
        return np.argsort(self.calculate_reg_depth(reg_type=reg_type))

    def calculate_reg_depth(self, reg_type: str):
        """
        Calculate the register depth of the register type
        Then return the register depth array

        :param reg_type: str indicates register type. Can be "e", "p", or "c"
        :type reg_type: str
        :return: the array of register depth of all register in the register type
        :r_type: numpy.array
        """
        if reg_type not in self._register_depth:
            raise ValueError(f"register type {reg_type} is not in this circuit")

        for i in range(len(self._register_depth[reg_type])):
            output_node = f"{reg_type}{i}_out"
            self._register_depth[reg_type][i] = self._DAG.max_depth(output_node)
        return self.register_depth[reg_type]

    def min_reg_depth_index(self, reg_type: str):
        """
        Calculate the register depth of the register type
        Then return the index of the register with minimum depth

        :param reg_type: str indicates register type. Can be "e", "p", or "c"
        :type reg_type: str
        :return: the index of register with min depth within register type
        :r_type: int
        """
        return np.argmin(self.calculate_reg_depth(reg_type=reg_type))

    def calculate_all_reg_depth(self):
        """
        Calculate all registers depth in the circuit
        Then return the register depth dict

        :return: register depth dict that has been calculated
        :r_type: dict
        """
<<<<<<< HEAD
        for reg_type in self._register_depth:
            self.calculate_reg_depth(reg_type=reg_type)
        return self.register_depth
=======
        self._node_id += 1
        return self._node_id

    def _max_depth(self, root_node):
        """
        Helper function that calculate max depth of a node in the circuit DAG.
        Using recursion, the function will go to previous nodes connected by in_edges, until reach the Input node.

        :param root_node: root node that is used as starting point
        :type root_node: node
        :return: the max depth of the node
        :r_type: int
        """
        # Check if the node is the Input node
        # If Input node then return -1
        if root_node in self.node_dict["Input"]:
            return -1

        in_edges = self.dag.in_edges(root_node)
        connected_nodes = [edge[0] for edge in in_edges]
        depth = []

        for node in connected_nodes:
            depth.append(self._max_depth(node))
        return max(depth) + 1

    def sorted_reg_depth_index(self, reg_type: str):
        """
        Return the array of register indexes with depth from smallest to largest
        Useful to find register index with nth smallest depth

        :param reg_type: str indicates register type. Can be "e", "p", or "c"
        :type reg_type: str
        :return: the array of register indexes with depth from smallest to largest
        :r_type: numpy.array
        """
        return np.argsort(self.calculate_reg_depth(reg_type=reg_type))

    def calculate_reg_depth(self, reg_type: str):
        """
        Calculate the register depth of the register type
        Then return the register depth array

        :param reg_type: str indicates register type. Can be "e", "p", or "c"
        :type reg_type: str
        :return: the array of register depth of all register in the register type
        :r_type: numpy.array
        """
        if reg_type not in self._register_depth:
            raise ValueError(f"register type {reg_type} is not in this circuit")

        for i in range(len(self._register_depth[reg_type])):
            output_node = f"{reg_type}{i}_out"
            self._register_depth[reg_type][i] = self._max_depth(output_node)
        return self._register_depth[reg_type]

    def min_reg_depth_index(self, reg_type: str):
        """
        Calculate the register depth of the register type
        Then return the index of the register with minimum depth

        :param reg_type: str indicates register type. Can be "e", "p", or "c"
        :type reg_type: str
        :return: the index of register with min depth within register type
        :r_type: int
        """
        return np.argmin(self.calculate_reg_depth(reg_type=reg_type))

    def calculate_all_reg_depth(self):
        """
        Calculate all registers depth in the circuit
        Then return the register depth dict

        :return: register depth dict that has been calculated
        :r_type: dict
        """
        for reg_type in self._register_depth:
            self.calculate_reg_depth(reg_type=reg_type)
        return self._register_depth.copy()
>>>>>>> efe9e802
<|MERGE_RESOLUTION|>--- conflicted
+++ resolved
@@ -36,13 +36,8 @@
 import functools
 import re
 import string
-<<<<<<< HEAD
 import numpy as np
-=======
-
-import numpy as np
-
->>>>>>> efe9e802
+
 import src.ops as ops
 import src.utils.openqasm_lib as oq_lib
 from src.visualizers.dag import dag_topology_pos
@@ -442,11 +437,7 @@
         :return: this function returns nothing
         :rtype: None
         """
-<<<<<<< HEAD
         self._registers = Register(reg_dict={"e": [], "p": [], "c": []})
-=======
-        self._registers = {"e": [], "p": [], "c": []}
->>>>>>> efe9e802
 
         if openqasm_imports is None:
             self.openqasm_imports = {}
@@ -461,24 +452,12 @@
         self.openqasm_symbols = {}
 
     @property
-    def register(self):
-        return self._registers.copy()
-
-    @property
     def emitter_registers(self):
-<<<<<<< HEAD
-        return self._registers["e"].copy()
-
-    @property
-    def photonic_registers(self):
-        return self._registers["p"].copy()
-=======
         return self._registers["e"]
 
     @property
     def photonic_registers(self):
         return self._registers["p"]
->>>>>>> efe9e802
 
     @emitter_registers.setter
     def emitter_registers(self, q_reg):
@@ -490,11 +469,7 @@
 
     @property
     def c_registers(self):
-<<<<<<< HEAD
-        return self._registers["c"].copy()
-=======
         return self._registers["c"]
->>>>>>> efe9e802
 
     @c_registers.setter
     def c_registers(self, c_reg):
@@ -575,16 +550,8 @@
         :return: number of quantum registers in the circuit
         :rtype: int
         """
-<<<<<<< HEAD
         return self._registers.n_quantum()
-=======
-        q_sum = 0
-
-        for key in self._registers:
-            if key != "c":
-                q_sum += len(self._registers[key])
-        return q_sum
->>>>>>> efe9e802
+
 
     @property
     def n_photons(self):
@@ -627,11 +594,7 @@
         :return: the index of the next qubit
         :rtype: int (non-negative)
         """
-<<<<<<< HEAD
         return self._registers.next_register(reg_type="c", register=register)
-=======
-        return self._next_register(reg_type="e", register=register)
->>>>>>> efe9e802
 
     def next_photon(self, register):
         """
@@ -642,11 +605,7 @@
         :return: the index of the next qubit
         :rtype: int (non-negative)
         """
-<<<<<<< HEAD
         return self._registers.next_register(reg_type="c", register=register)
-=======
-        return self._next_register(reg_type="p", register=register)
->>>>>>> efe9e802
 
     def next_cbit(self, register):
         """
@@ -657,30 +616,7 @@
         :return: the index of the next cbit
         :rtype: int (non-negative)
         """
-<<<<<<< HEAD
         return self._registers.next_register(reg_type="c", register=register)
-=======
-        return self._next_register(reg_type="c", register=register)
-
-    def _next_register(self, reg_type, register):
-        """
-        Provides the index of the next register in the provided register. This allows the user to query
-        which register they should add next, should they decide to expand the register
-
-        :param reg_type: indicate register type, can be "p", "e", or "c"
-        :type reg_type: str
-        :param register: the register index {0, ..., N - 1} for N emitter quantum registers
-        :type register: int
-        :return: the index of the next register
-        :rtype: int (non-negative)
-        """
-        if reg_type not in self._registers:
-            raise ValueError(
-                "Register type must be 'p' (quantum photonic), 'e' (quantum emitter), or 'c' (classical)"
-            )
-
-        return self._registers[reg_type][register]
->>>>>>> efe9e802
 
     def add_emitter_register(self, size=1):
         """
@@ -729,20 +665,7 @@
         :return: the index number of the added register
         :rtype: int
         """
-<<<<<<< HEAD
         return self._registers.add_register(reg_type, size)
-=======
-        if reg_type not in self._registers:
-            raise ValueError(
-                "Register type must be 'p' (quantum photonic), 'e' (quantum emitter), or 'c' (classical)"
-            )
-
-        if size < 1:
-            raise ValueError(f"{reg_type} register size must be at least one")
-
-        self._registers[reg_type].append(size)
-        return len(self._registers[reg_type]) - 1
->>>>>>> efe9e802
 
     def expand_emitter_register(self, register, new_size):
         """
@@ -787,40 +710,7 @@
         :return: this function returns nothing
         :rtype: None
         """
-<<<<<<< HEAD
         self._registers.expand_register(reg_type="c", register=register, new_size=new_size)
-=======
-        self._expand_register(register, new_size, "c")
-
-    def _expand_register(self, register, new_size, reg_type: str):
-        """
-        Helper function to expand quantum/classical registers
-
-        :param register: the register index of the register to expand
-        :type register: int
-        :param new_size: the new register size
-        :type register: int
-        :param reg_type: 'p' for a photonic quantum register, 'e' for an emitter quantum register,
-                         'c' for a classical register
-        :type reg_type: str
-        :raises ValueError: if new_size is not greater than the current register size
-        :return: this function returns nothing
-        :rtype: None
-        """
-        if reg_type not in self._registers:
-            raise ValueError(
-                "reg_type must be 'e' (emitter register), 'p' (photonic register), "
-                "or 'c' (classical register)"
-            )
-        curr_reg = self._registers[reg_type]
-        curr_size = curr_reg[register]
-
-        if new_size <= curr_size:
-            raise ValueError(
-                f"New register size {new_size} is not greater than the current size {curr_size}"
-            )
-        curr_reg[register] = new_size
->>>>>>> efe9e802
 
     def draw_circuit(self, show=True, ax=None):
         """
@@ -905,59 +795,7 @@
         :rtype: None
         """
         super().__init__(openqasm_imports=openqasm_imports, openqasm_defs=openqasm_defs)
-<<<<<<< HEAD
         self._DAG = DAG()
-        self._register_depth = dict()
-
-        # map the key to the tuple register
-        reg_map = {
-            "e": range(n_emitter),
-            "p": range(n_photon),
-            "c": range(n_classical),
-        }
-
-        for key in reg_map:
-            for i in reg_map[key]:
-                self._add_reg_if_absent(register=reg_map[key][i], reg_type=key)
-
-    @property
-    def dag(self):
-        return self._DAG.dag
-
-    @property
-    def edge_dict(self):
-        return self._DAG.edge_dict
-
-    @property
-    def node_dict(self):
-        return self._DAG.node_dict
-
-    @property
-    def depth(self):
-        """
-        Returns the circuit depth (NOT including input and output nodes)
-
-        :return: circuit depth
-        :rtype: int
-        """
-        # TODO: check efficiency of this method
-        # assert len(list(nx.topological_generations(self.dag)))-2 == nx.dag_longest_path_length(self.dag)-1
-        return nx.dag_longest_path_length(self.dag) - 1
-
-    @property
-    def register_depth(self):
-        """
-        Returns the copy of register depth for each register
-
-        :return: register depth
-        :rtype: dict
-        """
-        return self._register_depth.copy()
-=======
-        self.dag = nx.MultiDiGraph()
-        self._node_id = 0
-        self.edge_dict = {}
-        self.node_dict = {}
         self._register_depth = {"e": [], "p": [], "c": []}
 
         # map the key to the tuple register
@@ -970,7 +808,18 @@
         for key in reg_map:
             for i in range(reg_map[key]):
                 self._add_reg_if_absent(register=i, reg_type=key)
->>>>>>> efe9e802
+
+    @property
+    def dag(self):
+        return self._DAG.dag
+
+    @property
+    def edge_dict(self):
+        return self._DAG.edge_dict
+
+    @property
+    def node_dict(self):
+        return self._DAG.node_dict
 
     def add(self, operation: ops.OperationBase):
         """
@@ -993,15 +842,6 @@
             )
 
         # Check for qubit register
-<<<<<<< HEAD
-        for i in range(len(operation.q_registers)):
-            self._add_reg_if_absent(
-                register=operation.q_registers[i],
-                reg_type=operation.q_registers_type[i],
-            )
-
-        self._DAG.add(operation)
-=======
         register, reg_type = zip(
             *sorted(zip(operation.q_registers, operation.q_registers_type))
         )
@@ -1011,8 +851,7 @@
                 reg_type=reg_type[i],
             )
 
-        self._add(operation)
->>>>>>> efe9e802
+        self._DAG.add(operation)
 
     def insert_at(self, operation: ops.OperationBase, edges):
         """
@@ -1038,12 +877,6 @@
             )
 
         # Check for qubit register
-<<<<<<< HEAD
-        for i in range(len(operation.q_registers)):
-            self._add_reg_if_absent(
-                register=operation.q_registers[i],
-                reg_type=operation.q_registers_type[i],
-=======
         register, reg_type = zip(
             *sorted(zip(operation.q_registers, operation.q_registers_type))
         )
@@ -1051,7 +884,6 @@
             self._add_reg_if_absent(
                 register=register[i],
                 reg_type=reg_type[i],
->>>>>>> efe9e802
             )
 
         assert len(edges) == len(operation.q_registers)
@@ -1216,8 +1048,6 @@
 
         return functools.reduce(lambda x, y: x + y.unwrap(), op_list, [])
 
-<<<<<<< HEAD
-=======
     @property
     def depth(self):
         """
@@ -1240,71 +1070,6 @@
         """
         return self.calculate_all_reg_depth()
 
-    def _node_dict_append(self, key, value):
-        """
-        Helper function to add an entry to the node_dict
-
-        :param key: key for the node_dict
-        :type key: str
-        :param value: value to be appended to the list corresponding to the key
-        :type value: int or str
-        :return: nothing
-        """
-        if key not in self.node_dict.keys():
-            self.node_dict[key] = [value]
-        else:
-            self.node_dict[key].append(value)
-
-    def _node_dict_remove(self, key, value):
-        """
-        Helper function to remove an entry in the list corresponding to the key in node_dict
-
-        :param key: key for the node_dict
-        :type key: str
-        :param value: value to be removed from the list corresponding to the key
-        :type value: int or str
-        :return: nothing
-        """
-        if key in self.node_dict.keys():
-            try:
-                self.node_dict[key].remove(value)
-            except ValueError:
-                pass
-
-    def _edge_dict_append(self, key, value):
-        """
-        Helper function to add an entry to the edge_dict
-
-        :param key: key for edge_dict
-        :type key: str
-        :param value: the edge tuple that contains in_node id, out_node id, and the label for the edge (register)
-        :type value: tuple(int, int, str)
-        :return: nothing
-        :rtype: None
-        """
-        if key not in self.edge_dict.keys():
-            self.edge_dict[key] = [value]
-        else:
-            self.edge_dict[key].append(value)
-
-    def _edge_dict_remove(self, key, value):
-        """
-         Helper function to remove an entry in the list corresponding to the key in edge_dict
-
-        :param key: key for edge_dict
-        :type key: str
-        :param value: the edge tuple that contains in_node id, out_node id, and the label for the edge (register)
-        :type value: tuple(int, int, str)
-        :return: nothing
-        :rtype: None
-        """
-        if key in self.edge_dict.keys():
-            try:
-                self.edge_dict[key].remove(value)
-            except ValueError:
-                pass
-
->>>>>>> efe9e802
     def draw_dag(self, show=True, fig=None, ax=None):
         """
         Draw the circuit as a DAG
@@ -1328,57 +1093,6 @@
             plt.show()
         return fig, ax
 
-<<<<<<< HEAD
-=======
-    @CircuitBase.emitter_registers.setter
-    def emitter_registers(self, q_reg):
-        """
-        Reset emitter register values. Enforces that registers can only contain single qubits in this
-        circuit object
-
-        :param q_reg: updated emitter register
-        :type q_reg: list
-        :raises ValueError: if we try to set multi-qubit registers
-        :return: function returns nothing
-        :rtype: None
-        """
-        if set(q_reg) != {1}:
-            raise ValueError(f"CircuitDAG class only supports single-qubit registers")
-        self._registers["e"] = q_reg
-
-    @CircuitBase.photonic_registers.setter
-    def photonic_registers(self, q_reg):
-        """
-        Reset photonic qubit register values. Enforces that registers can only contain single qubits in this
-        circuit object
-
-        :param q_reg: updated photonic register
-        :type q_reg: list
-        :raises ValueError: if we try to set multi-qubit registers
-        :return: function returns nothing
-        :rtype: None
-        """
-        if set(q_reg) != {1}:
-            raise ValueError(f"CircuitDAG class only supports single-qubit registers")
-        self._registers["p"] = q_reg
-
-    @CircuitBase.c_registers.setter
-    def c_registers(self, c_reg):
-        """
-        Reset classical register values. Enforces that registers can only contain single cbits in this
-        circuit object
-
-        :param c_reg: updated classical register
-        :type c_reg: list
-        :raises ValueError: if we try to set multi-cbit registers
-        :return: function returns nothing
-        :rtype: None
-        """
-        if set(c_reg) != {1}:
-            raise ValueError(f"CircuitDAG class only supports single-qubit registers")
-        self._registers["c"] = c_reg
-
->>>>>>> efe9e802
     @classmethod
     def from_openqasm(cls, qasm_script):
         """
@@ -1579,127 +1293,30 @@
             raise ValueError(
                 f"_add_register for this circuit class must only add registers of size 1"
             )
-<<<<<<< HEAD
-        self._add_reg_if_absent(
-            register=len(self._registers[reg_type]), reg_type=reg_type
-=======
-        if reg_type not in self._registers:
-            raise ValueError(
-                f"reg_type must be 'e' (emitter qubit), 'p' (photonic qubit), 'c' (classical bit)"
-            )
         self._add_reg_if_absent(
             register=len(self._registers[reg_type]), reg_type=reg_type
         )
 
-    def _expand_register(self, register, new_size, type_reg):
-        raise ValueError(
-            f"Register size cannot be expanded in the {self.__class__.__name__} representation"
-            f"(they must have a size of 1)"
->>>>>>> efe9e802
-        )
-
     def _add_reg_if_absent(self, register, reg_type):
         """
         Adds a register to our list of registers and to our graph, if said registers are absent
-<<<<<<< HEAD
-
-        :param register: the index of register we want to add
-        :type register: int
-        :param reg_type: indicate the register type. Can be "e", "p", or "c"
-=======
         :param register: Index of the new register
         :type register: int
         :param reg_type: str indicates register type. Can be "e", "p", or "c"
->>>>>>> efe9e802
         :type reg_type: str
         :return: function returns nothing
         :rtype: None
         """
 
         if register == len(self._registers[reg_type]):
-<<<<<<< HEAD
-            self._registers.add_register(reg_type=reg_type)
-            self._add_register_depth(reg_type=reg_type)
-=======
             self._registers[reg_type].append(1)
             self._register_depth[reg_type].append(0)
->>>>>>> efe9e802
         elif register > len(self._registers[reg_type]):
             raise ValueError(
                 f"Register numbering must be continuous. {reg_type} register {register} cannot be added. "
                 f"Next register that can be added is {len(self._registers[reg_type])}"
             )
-<<<<<<< HEAD
         self._DAG.add_input_output_node(register, reg_type)
-
-    def _add_register_depth(self, reg_type: str):
-=======
-
-        if f"{reg_type}{register}_in" not in self.dag.nodes:
-            self.dag.add_node(
-                f"{reg_type}{register}_in",
-                op=ops.Input(register=register, reg_type=reg_type),
-                reg=register,
-            )
-            self._node_dict_append("Input", f"{reg_type}{register}_in")
-            self.dag.add_node(
-                f"{reg_type}{register}_out",
-                op=ops.Output(register=register, reg_type=reg_type),
-                reg=register,
-            )
-            self._node_dict_append("Output", f"{reg_type}{register}_out")
-            self.dag.add_edge(
-                f"{reg_type}{register}_in",
-                f"{reg_type}{register}_out",
-                key=f"{reg_type}{register}",
-                reg=register,
-                reg_type=reg_type,
-            )
-            self._edge_dict_append(
-                reg_type,
-                tuple(self.dag.in_edges(nbunch=f"{reg_type}{register}_out", keys=True))[
-                    0
-                ],
-            )
-
-    def _add(self, operation: ops.OperationBase):
->>>>>>> efe9e802
-        """
-        Adds a register depth to the register depth dict.
-        If register type is new, adds new register type, then adds register depth to that register type
-
-<<<<<<< HEAD
-        :param reg_type: str indicates register type. Can be "e", "p", or "c"
-        :type reg_type: str
-        :return: function returns nothing
-        :rtype: None
-        """
-        if reg_type in self._register_depth:
-            self._register_depth[reg_type] = np.append(
-                self._register_depth[reg_type], 0
-=======
-        :param operation: Operation (gate and register) to add to the graph
-        :type operation: OperationBase (or a subclass thereof)
-        :return: nothing
-        :rtype: None
-        """
-        new_id = self._unique_node_id()
-
-        self._add_node(new_id, operation)
-
-        # get all edges that will need to be removed (i.e. the edges on which the Operation is being added)
-        relevant_outputs = [
-            f"{operation.q_registers_type[i]}{operation.q_registers[i]}_out"
-            for i in range(len(operation.q_registers))
-        ] + [f"c{c}_out" for c in operation.c_registers]
-
-        for output in relevant_outputs:
-            edges_to_remove = list(
-                self.dag.in_edges(nbunch=output, keys=True, data=False)
->>>>>>> efe9e802
-            )
-        else:
-            self._register_depth[reg_type] = np.array([0])
 
     def sorted_reg_depth_index(self, reg_type: str):
         """
@@ -1729,7 +1346,7 @@
         for i in range(len(self._register_depth[reg_type])):
             output_node = f"{reg_type}{i}_out"
             self._register_depth[reg_type][i] = self._DAG.max_depth(output_node)
-        return self.register_depth[reg_type]
+        return self._register_depth[reg_type]
 
     def min_reg_depth_index(self, reg_type: str):
         """
@@ -1751,88 +1368,6 @@
         :return: register depth dict that has been calculated
         :r_type: dict
         """
-<<<<<<< HEAD
-        for reg_type in self._register_depth:
-            self.calculate_reg_depth(reg_type=reg_type)
-        return self.register_depth
-=======
-        self._node_id += 1
-        return self._node_id
-
-    def _max_depth(self, root_node):
-        """
-        Helper function that calculate max depth of a node in the circuit DAG.
-        Using recursion, the function will go to previous nodes connected by in_edges, until reach the Input node.
-
-        :param root_node: root node that is used as starting point
-        :type root_node: node
-        :return: the max depth of the node
-        :r_type: int
-        """
-        # Check if the node is the Input node
-        # If Input node then return -1
-        if root_node in self.node_dict["Input"]:
-            return -1
-
-        in_edges = self.dag.in_edges(root_node)
-        connected_nodes = [edge[0] for edge in in_edges]
-        depth = []
-
-        for node in connected_nodes:
-            depth.append(self._max_depth(node))
-        return max(depth) + 1
-
-    def sorted_reg_depth_index(self, reg_type: str):
-        """
-        Return the array of register indexes with depth from smallest to largest
-        Useful to find register index with nth smallest depth
-
-        :param reg_type: str indicates register type. Can be "e", "p", or "c"
-        :type reg_type: str
-        :return: the array of register indexes with depth from smallest to largest
-        :r_type: numpy.array
-        """
-        return np.argsort(self.calculate_reg_depth(reg_type=reg_type))
-
-    def calculate_reg_depth(self, reg_type: str):
-        """
-        Calculate the register depth of the register type
-        Then return the register depth array
-
-        :param reg_type: str indicates register type. Can be "e", "p", or "c"
-        :type reg_type: str
-        :return: the array of register depth of all register in the register type
-        :r_type: numpy.array
-        """
-        if reg_type not in self._register_depth:
-            raise ValueError(f"register type {reg_type} is not in this circuit")
-
-        for i in range(len(self._register_depth[reg_type])):
-            output_node = f"{reg_type}{i}_out"
-            self._register_depth[reg_type][i] = self._max_depth(output_node)
-        return self._register_depth[reg_type]
-
-    def min_reg_depth_index(self, reg_type: str):
-        """
-        Calculate the register depth of the register type
-        Then return the index of the register with minimum depth
-
-        :param reg_type: str indicates register type. Can be "e", "p", or "c"
-        :type reg_type: str
-        :return: the index of register with min depth within register type
-        :r_type: int
-        """
-        return np.argmin(self.calculate_reg_depth(reg_type=reg_type))
-
-    def calculate_all_reg_depth(self):
-        """
-        Calculate all registers depth in the circuit
-        Then return the register depth dict
-
-        :return: register depth dict that has been calculated
-        :r_type: dict
-        """
         for reg_type in self._register_depth:
             self.calculate_reg_depth(reg_type=reg_type)
         return self._register_depth.copy()
->>>>>>> efe9e802
