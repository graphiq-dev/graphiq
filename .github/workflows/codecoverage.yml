--- conflicted
+++ resolved
@@ -7,7 +7,7 @@
     runs-on: ubuntu-latest
     name: Python Code Coverage
     steps:
-    - uses: actions/checkout@v3
+    - uses: actions/checkout@v2
     - uses: actions/setup-python@v2
       with:
         python-version: '3.9'
@@ -19,14 +19,17 @@
       run: coverage xml
     - name: Create coverage svg
       run: genbadge coverage -i coverage.xml
+
+    - name: Verify Changed files
+      uses: tj-actions/verify-changed-files@v9
+      id: changed_files
+      with:
+        files: coverage-badge.svg
     - name: Commit files
-<<<<<<< HEAD
-=======
       if: steps.changed_files.outputs.files_changed == 'true'
->>>>>>> 85fcd6e2
       run: |
-       git config user.email "github-actions[bot]@users.noreply.github.com"
-       git config user.name "github-actions[bot]"
+       git config --global user.email "github-actions[bot]@users.noreply.github.com"
+       git config  --global user.name "github-actions[bot]"
        git add coverage-badge.svg
        git commit -m "Updated coverage.svg"
        git push