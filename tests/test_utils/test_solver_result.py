--- conflicted
+++ resolved
@@ -42,11 +42,7 @@
     data = result.get_index_data(0)
     assert data == {
         "circuit": circuit_1,
-<<<<<<< HEAD
-        'circuit_id': 'c0',
-=======
         "circuit_id": "c0",
->>>>>>> cb93c875
         "test_property": 1,
     }
 
