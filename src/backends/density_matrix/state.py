--- conflicted
+++ resolved
@@ -235,10 +235,7 @@
                     outcome = 0
                 else:
                     outcome = 1
-<<<<<<< HEAD
-=======
-            # print(f'the outcome was: {outcome}')
->>>>>>> 60f3155c
+
             m, norm = projectors[outcome], probs[outcome]
             # TODO: this is the dm CONDITIONED on the measurement outcome
             # this assumes that the projector, m, has the properties: m = sqrt(m) and m = m.dag()
