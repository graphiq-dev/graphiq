"""
Evolutionary solver which includes a random search solver as a special case.
This solver is based on certain physical rules imposed by a platform.
One can set these rules by the set of allowed transformations.
"""
import copy
import numpy as np
import matplotlib.pyplot as plt
import warnings
<<<<<<< HEAD
import time
import pandas as pd

import src.backends.density_matrix.functions as dmf
=======

import src.backends.density_matrix.functions as dmf
import src.noise.noise_models as nm

from src.metrics import MetricBase

>>>>>>> f94ad115
from src.backends.compiler_base import CompilerBase
from src.backends.density_matrix.compiler import DensityMatrixCompiler
from src.solvers import RandomSearchSolver
from src.circuit import CircuitDAG
from src.metrics import MetricBase
from src.metrics import Infidelity

from src.visualizers.density_matrix import density_matrix_bars
from src.io import IO
from src import ops


class EvolutionarySolver(RandomSearchSolver):
    """
    Implements a rule-based evolutionary search solver.
    This will randomly add/delete/modify operations in the circuit.
    """

    name = "evolutionary-search"
    n_stop = 50  # maximum number of iterations
    n_pop = 50
    n_hof = 5
    tournament_k = 2  # tournament size for selection of the next population

    one_qubit_ops = list(ops.one_qubit_cliffords())

    use_adapt_probability = False

    def __init__(
        self,
        target,
        metric: MetricBase,
        compiler: CompilerBase,
        circuit: CircuitDAG = None,
        io: IO = None,
        n_emitter=1,
        n_photon=1,
        selection_active=False,
<<<<<<< HEAD
        save_openqasm: str = "none",
=======
        noise_model_mapping=None,
>>>>>>> f94ad115
        *args,
        **kwargs,
    ):
        """

        :param target:
        :param metric:
        :param compiler:
        :param circuit:
        :param io:
        :param n_emitter:
        :param n_photon:
        :param selection_active:
        :param save_openqasm:
        :param args:
        :param kwargs:
        """
        super().__init__(target, metric, compiler, circuit, io, *args, **kwargs)

        self.n_emitter = n_emitter
        self.n_photon = n_photon

        # transformation functions and their relative probabilities
        self.trans_probs = self.initialize_transformation_probabilities()
        self.selection_active = selection_active
        self.noise_simulation = True
        if noise_model_mapping is None or type(noise_model_mapping) is not dict:
            noise_model_mapping = {}
            self.noise_simulation = False
        self.noise_model_mapping = noise_model_mapping

        self.save_openqasm = save_openqasm

        self.p_dist = [0.5] + 11 * [0.1 / 22] + [0.4] + 11 * [0.1 / 22]
        self.e_dist = [0.5] + 11 * [0.02 / 22] + [0.48] + 11 * [0.02 / 22]

    def initialize_transformation_probabilities(self):
        """
        Sets the initial probabilities for selecting the circuit transformations.

        :return: the transformation probabilities for possible transformations
        :rtype: dict
        """
        trans_probs = {
            self.add_emitter_one_qubit_op: 1 / 4,
            self.replace_photon_one_qubit_op: 1 / 4,
            self.remove_op: 1 / 4,
            # self.add_measurement_cnot_and_reset: 1/10,
        }

        if self.n_emitter > 1:
            trans_probs[self.add_emitter_cnot] = 1 / 4

        return self._normalize_trans_prob(trans_probs)

    @staticmethod
    def _normalize_trans_prob(trans_probs):
        """
        Helper function to normalize the transformation probabilities

        :param trans_probs: transformation probabilities
        :type trans_probs: dict
        :return: transformation probabilities after normalization
        """
        total = np.sum(list(trans_probs.values()))
        for key in trans_probs.keys():
            trans_probs[key] *= 1 / total
        return trans_probs

    def set_allowed_transformations(self, allowed_transformations):
        """
        Set allowed transformation and corresponding probabilities

        :param allowed_transformations: a dictionary of all allowed transformation and its probabilities
        :type allowed_transformations: dict
        :return: nothing
        :rtype: None
        """

        self.trans_probs = self._normalize_trans_prob(allowed_transformations)

    def update_emitter_one_qubit_gate_probs(self, e_prob_list):
        """
        Update the probability distribution of one-qubit Clifford gates for emitter qubits

        :param e_prob_list: a list of probabilities
        :type e_prob_list: list[float]
        :return: nothing
        :rtype: None
        """
        assert len(e_prob_list) == len(self.one_qubit_ops)
        e_prob_list = np.array(e_prob_list)
        assert (e_prob_list >= 0).all()
        total_prob = sum(e_prob_list)
        assert total_prob > 0
        self.e_dist = list(e_prob_list / total_prob)

    def update_photonic_one_qubit_gate_probs(self, p_prob_list):
        """
        Update the probability distribution of one-qubit Clifford gates for photonic qubits

        :param p_prob_list: a list of probabilities
        :type p_prob_list: list[float]
        :return: nothing
        :rtype: None
        """
        assert len(p_prob_list) == len(self.one_qubit_ops)
        p_prob_list = np.array(p_prob_list)
        assert (p_prob_list >= 0).all()
        total_prob = sum(p_prob_list)
        assert total_prob > 0
        self.p_dist = list(p_prob_list / total_prob)

    def adapt_probabilities(self, iteration: int):
        """
        Changes the probability of selecting circuit transformations at each iteration.
        Generally, transformations that add gates are selected with higher probability at the beginning.
        As the search progresses, transformations that remove gates are selected with higher probability.

        TODO: check whether the input iteration is needed.

        :param iteration: i-th iteration of the search method, which ranges from 0 to n_stop
        :type iteration: int
        :return: nothing
        :rtype: None
        """
        self.trans_probs[self.add_emitter_one_qubit_op] = max(
            self.trans_probs[self.add_emitter_one_qubit_op] - 1 / self.n_stop / 3, 0.01
        )
        self.trans_probs[self.replace_photon_one_qubit_op] = max(
            self.trans_probs[self.replace_photon_one_qubit_op] - 1 / self.n_stop / 3,
            0.01,
        )
        self.trans_probs[self.remove_op] = min(
            self.trans_probs[self.remove_op] + 1 / self.n_stop, 0.99
        )
        if self.n_emitter > 1:
            self.trans_probs[self.add_emitter_cnot] = max(
                self.trans_probs[self.add_emitter_cnot] - 1 / self.n_stop / 3, 0.01
            )

        # normalize the probabilities
        total = np.sum(list(self.trans_probs.values()))
        for key in self.trans_probs.keys():
            self.trans_probs[key] *= 1 / total

    @staticmethod
    def initialization(
        emission_assignment, measurement_assignment, noise_model_mapping={}
    ):
        """
        Initialize a quantum circuit with photon emission, emitter measurements

        :param emission_assignment: which emitter emits which photon
        :type emission_assignment: list[int]
        :param measurement_assignment: which photonic qubit is targeted after measuring each emitter
        :type measurement_assignment: list[int]
        :param noise_model_mapping: a dictionary that stores the mapping between an operation
            and its associated noise model
        :type noise_model_mapping: dict
        :return: nothing
        :rtype: None
        """
        n_photon = len(emission_assignment)
        n_emitter = len(measurement_assignment)
        circuit = CircuitDAG(n_emitter=n_emitter, n_photon=n_photon, n_classical=1)

        for i in range(n_photon):
            # initialize all photon emission gates
            op = ops.CNOT(
                control=emission_assignment[i],
                control_type="e",
                target=i,
                target_type="p",
                noise=EvolutionarySolver._identify_noise(
                    ops.CNOT.__name__, noise_model_mapping
                ),
            )
            op.add_labels("Fixed")
            circuit.add(op)
            # initialize all one-qubit Clifford gate for photonic qubits
            noise = []
            if "Identity" in noise_model_mapping.keys():
                noise.append(noise_model_mapping["Identity"])
            else:
                noise.append(nm.NoNoise())
            if "Hadamard" in noise_model_mapping.keys():
                noise.append(noise_model_mapping["Hadamard"])
            else:
                noise.append(nm.NoNoise())
            op_list = [ops.Identity, ops.Hadamard]
            op = ops.OneQubitGateWrapper(
                op_list,
                register=i,
                reg_type="p",
                noise=EvolutionarySolver._wrap_noise(op_list, noise_model_mapping),
            )
            op.add_labels("Fixed")

            circuit.add(op)

        # initialize all emitter measurement and reset operations

        for j in range(n_emitter):
            op = ops.MeasurementCNOTandReset(
                control=j,
                control_type="e",
                target=measurement_assignment[j],
                target_type="p",
                noise=EvolutionarySolver._identify_noise(
                    ops.MeasurementCNOTandReset.__name__, noise_model_mapping
                ),
            )
            op.add_labels("Fixed")
            circuit.add(op)
        return circuit

    """ Main solver algorithm """

    def solve(self):
        """
        The main function for the solver

        :return: function returns nothing
        :rtype: None
        """

        self.compiler.noise_simulation = self.noise_simulation
        # TODO: add some logging to see how well it performed at each epoch (and pick n_stop accordingly)

        # Initialize population
        population = []
        if self.circuit is None:
            for j in range(self.n_pop):
                emission_assignment = self.get_emission_assignment(
                    self.n_photon, self.n_emitter
                )
                measurement_assignment = self.get_measurement_assignment(
                    self.n_photon, self.n_emitter
                )

                circuit = self.initialization(
                    emission_assignment,
                    measurement_assignment,
                    self.noise_model_mapping,
                )
                # initialize all population members
                population.append((np.inf, circuit))
        else:
            for j in range(self.n_pop):
                population.append((np.inf, copy.deepcopy(self.circuit)))

        for i in range(self.n_stop):
            for j in range(self.n_pop):
                transformation = np.random.choice(
                    list(self.trans_probs.keys()), p=list(self.trans_probs.values())
                )
                circuit = population[j][1]

                transformation(circuit)

                circuit.validate()

                compiled_state = self.compiler.compile(circuit)
                # this will pass out a density matrix object

                state_data = dmf.partial_trace(
                    compiled_state.data,
                    keep=list(range(self.n_photon)),
                    dims=(self.n_photon + self.n_emitter) * [2],
                )
                score = self.metric.evaluate(state_data, circuit)

                population[j] = (score, circuit)

            self.update_hof(population)
            if EvolutionarySolver.use_adapt_probability:
                self.adapt_probabilities(i)

            # self.adapt_probabilities(i)

            # this should be the last thing performed *prior* to selecting a new population (after updating HoF)
            self.update_logs(population=population, iteration=i)
            self.save_circuits(population=population, hof=self.hof, iteration=i)

            if self.selection_active:
                population = self.tournament_selection(population, k=self.tournament_k)

            print(f"Iteration {i} | Best score: {self.hof[0][0]:.4f}")

<<<<<<< HEAD
        self.logs_to_df()  # convert the logs to a DataFrame

    """ Logging and saving openQASM strings """

    def update_logs(self, population: list, iteration: int):
        """
        Updates the log table, which tracks cost function values through solver iterations.

        :param population: population list for the i-th iteration, as a list of tuples (score, circuit)
        :param iteration: iteration integer, from 0 to n_stop-1
        :return:
        """
        scores_pop = list(zip(*population))[
            0
        ]  # get the scores from the population/hof as a list
        scores_hof = list(zip(*self.hof))[0]

        depth_pop = [circuit.depth for (_, circuit) in population]
        depth_hof = [circuit.depth for (_, circuit) in self.hof]

        self.logs["population"].append(
            dict(
                iteration=iteration,
                cost_mean=np.mean(scores_pop),
                cost_variance=np.var(scores_pop),
                cost_min=np.min(scores_pop),
                cost_max=np.max(scores_pop),
                depth_mean=np.mean(depth_pop),
                depth_variance=np.var(depth_pop),
                depth_min=np.min(depth_pop),
                depth_max=np.max(depth_pop),
            )
        )

        self.logs["hof"].append(
            dict(
                iteration=iteration,
                cost_mean=np.mean(scores_hof),
                cost_variance=np.var(scores_hof),
                cost_min=np.min(scores_hof),
                cost_max=np.max(scores_hof),
                depth_mean=np.mean(depth_hof),
                depth_variance=np.var(depth_hof),
                depth_min=np.min(depth_hof),
                depth_max=np.max(depth_hof),
            )
        )

    def save_circuits(self, population: list, hof: list, iteration: int = -1):
        """
        Saves the population and/or the HoF circuits over iterations as openQASM strings.
        :param population: list of (score, circuit) pairs
        :param hof: list of (score, circuit) pairs
        :param iteration: integer step in the solver algorithm
        :return:
        """
        if self.io is None or self.save_openqasm == "none":
            return

        elif self.io is not None and self.save_openqasm == "hof":
            self._save_hof(hof, iteration=iteration)

        elif self.io is not None and self.save_openqasm == "pop":
            self._save_pop(population, iteration=iteration)

        elif self.io is not None and self.save_openqasm == "both":
            self._save_pop(population, iteration=iteration)
            self._save_hof(hof, iteration=iteration)
        return

    def _save_pop(self, pop, iteration):
        for i, (score, circuit) in enumerate(pop):
            name = f"pop/pop{i}_iteration{iteration}.txt"
            self.io.save_json(circuit.to_openqasm(), name)

    def _save_hof(self, hof, iteration):
        for i, (score, circuit) in enumerate(hof):
            name = f"hof/hof{i}_iteration{iteration}.txt"
            self.io.save_json(circuit.to_openqasm(), name)

    def logs_to_df(self):
        """Converts each logs (population, hof, etc.) to a pandas DataFrame for easier visualization/saving"""
        for key, val in self.logs.items():
            self.logs[key] = pd.DataFrame(val)

    """ Circuit transformations """
=======
    @staticmethod
    def _wrap_noise(op, noise_model_mapping):
        """
        A helper function to consolidate noise models for OneQubitWrapper operation

        :param op: a list of operations
        :type op: list[ops.OperationBase]
        :param noise_model_mapping: a dictionary that stores the mapping between an operation
            and its associated noise model
        :type noise_model_mapping: dict
        :return: a list of noise models
        :rtype: list[nm.NoiseBase]
        """
        noise = []
        for each_op in op:
            noise.append(
                EvolutionarySolver._identify_noise(
                    each_op.__name__, noise_model_mapping
                )
            )
        return noise

    @staticmethod
    def _identify_noise(op, noise_model_mapping):
        """
        A helper function to identify the noise model for an operation

        :param op: an operation or its name
        :type op: ops.OperationBase or str
        :param noise_model_mapping: a dictionary that stores the mapping between an operation
            and its associated noise model
        :type noise_model_mapping: dict
        :return: a noise model
        :rtype: nm.NoiseBase
        """
        if type(op) != str:
            op_name = type(op).__name__
        else:
            op_name = op
        if op_name in noise_model_mapping.keys():
            return noise_model_mapping[op_name]
        else:
            return nm.NoNoise()
>>>>>>> f94ad115

    def replace_photon_one_qubit_op(self, circuit):
        """
        Replace one one-qubit Clifford gate applied on a photonic qubit to another one.

        :param circuit: a quantum circuit
        :type circuit: CircuitDAG
        :return: nothing
        :rtype: None
        """
        nodes = circuit.get_node_by_labels(["OneQubitGateWrapper", "Photonic"])

        if len(nodes) == 0:
            return
        ind = np.random.randint(len(nodes))
        node = list(nodes)[ind]

        old_op = circuit.dag.nodes[node]["op"]

        reg = old_op.register
        ind = np.random.choice(len(self.one_qubit_ops), p=self.p_dist)
        op = self.one_qubit_ops[ind]
        noise = self._wrap_noise(op, self.noise_model_mapping)
        gate = ops.OneQubitGateWrapper(op, reg_type="p", register=reg, noise=noise)
        gate.add_labels("Fixed")
        # circuit.replace_op(node, gate)
        circuit._openqasm_update(gate)
        circuit.dag.nodes[node]["op"] = gate

    def add_emitter_one_qubit_op(self, circuit):
        """
        Randomly selects one valid edge on which to add a new one-qubit gate

        :param circuit: a quantum circuit
        :type circuit: CircuitDAG
        :return: nothing
        :rtype: None
        """
        # make sure only selecting emitter qubits and avoiding adding a gate after final measurement or
        # adding two one-qubit Clifford gates in a row
        edges = [
            edge
            for edge in circuit.edge_dict["e"]
            if type(circuit.dag.nodes[edge[1]]["op"]) is not ops.Output
            and type(circuit.dag.nodes[edge[0]]["op"]) is not ops.OneQubitGateWrapper
            and type(circuit.dag.nodes[edge[1]]["op"]) is not ops.OneQubitGateWrapper
        ]

        if len(edges) == 0:
            return

        ind = np.random.randint(len(edges))
        edge = list(edges)[ind]

        reg = circuit.dag.edges[edge]["reg"]
        label = edge[2]

        ind = np.random.choice(len(self.one_qubit_ops), p=self.e_dist)
        op = self.one_qubit_ops[ind]
        noise = self._wrap_noise(op, self.noise_model_mapping)
        gate = ops.OneQubitGateWrapper(op, reg_type="e", register=reg, noise=noise)

        circuit.insert_at(gate, [edge])

    def add_emitter_cnot(self, circuit):
        """
        Randomly selects two valid edges on which to add a new two-qubit gate.
        One edge is selected from all edges, and then the second is selected that maintains proper temporal ordering
        of the operations.

        :param circuit: a quantum circuit
        :type circuit: CircuitDAG
        :return: nothing
        :rtype: None
        """
        possible_edge_pairs = self._select_possible_cnot_position(circuit)
        if len(possible_edge_pairs) == 0:
            warnings.warn("No valid registers to place the two-qubit gate")
            return

        ind = np.random.randint(len(possible_edge_pairs))
        (edge0, edge1) = possible_edge_pairs[ind]

        gate = ops.CNOT(
            control=circuit.dag.edges[edge0]["reg"],
            control_type="e",
            target=circuit.dag.edges[edge1]["reg"],
            target_type="e",
            noise=self._identify_noise(ops.CNOT.__name__, self.noise_model_mapping),
        )

        circuit.insert_at(gate, [edge0, edge1])

    def remove_op(self, circuit, node=None):
        """
        Randomly selects a node in CircuitDAG to remove subject to some restrictions

        :param circuit: a quantum circuit
        :type circuit: CircuitDAG
        :param node: a specified node (by node_id) to be removed
        :type node: int
        :return: nothing
        :rtype: None
        """
        if node is None:
            nodes = circuit.get_node_exclude_labels(["Fixed", "Input", "Output"])

            if len(nodes) == 0:
                return

            ind = np.random.randint(len(nodes))
            node = nodes[ind]
        circuit.remove_op(node)

    def add_measurement_cnot_and_reset(self, circuit):
        """
        Add a MeausurementCNOTandReset operation from an emitter qubit to a photonic qubit such that no consecutive
        MeasurementCNOTReset is allowed. This operation cannot be added before the photonic qubit is initialized.

        :param circuit: a quantum circuit
        :type circuit: CircuitDAG
        :return: nothing
        :rtype: None
        """

        possible_edge_pairs = self._select_possible_measurement_position(circuit)

        if len(possible_edge_pairs) == 0:
            warnings.warn("No valid registers to place the two-qubit gate")
            return

        ind = np.random.randint(len(possible_edge_pairs))
        (edge0, edge1) = possible_edge_pairs[ind]

        gate = ops.MeasurementCNOTandReset(
            control=circuit.dag.edges[edge0]["reg"],
            control_type="e",
            target=circuit.dag.edges[edge1]["reg"],
            target_type="p",
            noise=self._identify_noise(
                ops.MeasurementCNOTandReset.__name__, self.noise_model_mapping
            ),
        )

        circuit.insert_at(gate, [edge0, edge1])

    # helper functions

    @staticmethod
    def _select_possible_cnot_position(circuit):
        """
        Internal helper function to choose all possible pairs of edges to add CNOT gates between two emitter qubits.

        :param circuit: a quantum circuit
        :type circuit: CircuitDAG
        :return: return a list of edge pairs
        :rtype:list[tuple]
        """

        edge_pair = []
        edges = [
            edge
            for edge in circuit.edge_dict["e"]
            if type(circuit.dag.nodes[edge[1]]["op"]) is not ops.Output
        ]

        for edge in edges:
            possible_edges = set(edges) - circuit.find_incompatible_edges(edge)

            for another_edge in possible_edges:
                edge_pair.append((edge, another_edge))

        return edge_pair

    @staticmethod
    def _select_possible_measurement_position(circuit):
        """
        Find all possible positions to add the MeasurementCNOTandReset operation

        :param circuit: a quantum circuit
        :type circuit: CircuitDAG
        :return: a list of edge pairs
        :rtype: list[tuple]
        """
        edge_pair = []
        e_edges = [
            edge
            for edge in circuit.edge_dict["e"]
            if type(circuit.dag.nodes[edge[1]]["op"]) is not ops.Output
            and type(circuit.dag.nodes[edge[1]]["op"])
            is not ops.MeasurementCNOTandReset
            and type(circuit.dag.nodes[edge[0]]["op"]) is not ops.Input
            and type(circuit.dag.nodes[edge[0]]["op"])
            is not ops.MeasurementCNOTandReset
        ]

        p_edges = [
            edge
            for edge in circuit.edge_dict["p"]
            if type(circuit.dag.nodes[edge[1]]["op"]) is not ops.MeasurementCNOTandReset
            and type(circuit.dag.nodes[edge[0]]["op"]) is not ops.Input
        ]

        for edge in e_edges:

            possible_edges = set(p_edges) - circuit.find_incompatible_edges(edge)

            for another_edge in possible_edges:
                edge_pair.append((edge, another_edge))

        return edge_pair

    @staticmethod
    def get_emission_assignment(n_photon, n_emitter):
        """
        Generate a random assignment for the emission source of each photon

        :param n_photon: number of photons
        :type n_photon: int
        :param n_emitter: number of emitters
        :type n_emitter: int
        :return: a list of emitter numbers
        :rtype: list[int]
        """
        if n_emitter == 1:
            return n_photon * [0]
        else:
            assignment = [0]
            available_emitter = [0, 1]
            n_used_emitter = 1
            for i in range(1, n_photon):
                if n_photon - i == n_emitter - n_used_emitter:
                    assignment.append(n_used_emitter)
                    n_used_emitter = n_used_emitter + 1
                    if n_used_emitter < n_emitter:
                        available_emitter.append(n_used_emitter)
                else:
                    ind = np.random.randint(len(available_emitter))
                    assignment.append(ind)
                    if ind == n_used_emitter and n_used_emitter < n_emitter:
                        n_used_emitter = n_used_emitter + 1
                        if n_used_emitter < n_emitter:
                            available_emitter.append(ind + 1)

            return assignment

    @staticmethod
    def get_measurement_assignment(n_photon, n_emitter):
        """
        Generate a random assignment for the target of measurement-based control X gate after measuring each emitter qubit

        :param n_photon: number of photons
        :type n_photon: int
        :param n_emitter: number of emitters
        :type n_emitter: int
        :return: a list of photon numbers
        :rtype: list[int]
        """
        return np.random.randint(n_photon, size=n_emitter).tolist()

    @property
    def solver_info(self):
        """
        Return the solver setting

        :return: attributes of the solver
        :rtype: dict
        """

        def op_names(op_list):
            op_name = []
            for op_val in op_list:
                if isinstance(op_val, list):
                    op_name.append([op.__name__ for op in op_val])
                else:
                    op_name.append(op_val.__name__)
            return op_name

        def transition_names(transition_dict):
            transition_name = {}
            for key, value in transition_dict.items():
                transition_name[key.__name__] = value
            return transition_name

        return {
            "solver name": self.name,
            "Max iteration #": self.n_stop,
            "Population size": self.n_pop,
            "seed": self.last_seed,
            "One-qubit ops": op_names(self.one_qubit_ops),
            "Transition probabilities": transition_names(self.trans_probs),
        }<|MERGE_RESOLUTION|>--- conflicted
+++ resolved
@@ -7,19 +7,12 @@
 import numpy as np
 import matplotlib.pyplot as plt
 import warnings
-<<<<<<< HEAD
-import time
-import pandas as pd
-
-import src.backends.density_matrix.functions as dmf
-=======
 
 import src.backends.density_matrix.functions as dmf
 import src.noise.noise_models as nm
-
+import pandas as pd
 from src.metrics import MetricBase
 
->>>>>>> f94ad115
 from src.backends.compiler_base import CompilerBase
 from src.backends.density_matrix.compiler import DensityMatrixCompiler
 from src.solvers import RandomSearchSolver
@@ -58,11 +51,8 @@
         n_emitter=1,
         n_photon=1,
         selection_active=False,
-<<<<<<< HEAD
         save_openqasm: str = "none",
-=======
         noise_model_mapping=None,
->>>>>>> f94ad115
         *args,
         **kwargs,
     ):
@@ -353,7 +343,6 @@
 
             print(f"Iteration {i} | Best score: {self.hof[0][0]:.4f}")
 
-<<<<<<< HEAD
         self.logs_to_df()  # convert the logs to a DataFrame
 
     """ Logging and saving openQASM strings """
@@ -439,8 +428,6 @@
         for key, val in self.logs.items():
             self.logs[key] = pd.DataFrame(val)
 
-    """ Circuit transformations """
-=======
     @staticmethod
     def _wrap_noise(op, noise_model_mapping):
         """
@@ -484,7 +471,8 @@
             return noise_model_mapping[op_name]
         else:
             return nm.NoNoise()
->>>>>>> f94ad115
+
+    """ Circuit transformations """
 
     def replace_photon_one_qubit_op(self, circuit):
         """
