--- conflicted
+++ resolved
@@ -1,12 +1,8 @@
 from benchmarks.circuits import *
-<<<<<<< HEAD
 from src.ops import *
 from src.utils.solver_result import *
 import pandas as pd
 import time
-=======
-from src.solvers.solver_result import *
->>>>>>> 2f7640b9
 
 
 # Test SolverResult class
