--- conflicted
+++ resolved
@@ -101,10 +101,6 @@
                 pass  # TODO: should there be more interaction with input/output nodes?
 
             else:
-<<<<<<< HEAD
                 raise RuntimeError(f"{type(op)} is invalid or not implemented for {self.__class__.__name__}.")
-=======
-                raise RuntimeError(f"An invalid operation, {type(op)} is contained in the circuit.")
->>>>>>> 3b73e442
 
         return state