"""
Contains various hybrid solvers
"""
import networkx as nx
import numpy as np
import src.ops as ops
import matplotlib.pyplot as plt

from src.backends.stabilizer.functions.stabilizer import canonical_form

import src.utils.preprocessing as pre
import src.utils.circuit_comparison as comp
import src.noise.noise_models as nm
import src.backends.lc_equivalence_check as lc
import src.backends.stabilizer.functions.local_cliff_equi_check as slc
from src.solvers.evolutionary_solver import (
    EvolutionarySolver,
    EvolutionarySearchSolverSetting,
)
from src.backends.state_representation_conversion import graph_to_density
from src.solvers.solver_base import SolverBase
from src.solvers.deterministic_solver import DeterministicSolver
from src.backends.compiler_base import CompilerBase
from src.circuit import CircuitDAG
from src.metrics import MetricBase
from src.state import QuantumState
from src.io import IO
from src.utils.relabel_module import (
    iso_finder,
    emitter_sorted,
    lc_orbit_finder,
    get_relabel_map,
    relabel,
)
from src.backends.state_representation_conversion import stabilizer_to_graph
from src.backends.stabilizer.functions.rep_conversion import (
    get_clifford_tableau_from_graph,
    stabilizer_from_clifford,
)
from src.backends.stabilizer.compiler import StabilizerCompiler
from src.backends.density_matrix.compiler import DensityMatrixCompiler

from src.metrics import Infidelity
from src.backends.stabilizer.state import Stabilizer
from src.utils.solver_result import SolverResult


class HybridEvolutionarySolver(EvolutionarySolver):
    """
    Implements a hybrid solver based on deterministic solver and rule-based evolutionary search solver.
    It takes the solution from DeterministicSolver (without noise simulation)
    as the starting point for the EvolutionarySolver.
    """

    name = "hybrid evolutionary-search"

    def __init__(
        self,
        target,
        metric: MetricBase,
        compiler: CompilerBase,
        io: IO = None,
        solver_setting=EvolutionarySearchSolverSetting(),
        noise_model_mapping=None,
        *args,
        **kwargs,
    ):
        """
        Initialize a hybrid solver based on DeterministicSolver and EvolutionarySolver

        :param target: target quantum state
        :type target: QuantumState
        :param metric: metric (cost) function to minimize
        :type metric: MetricBase
        :param compiler: compiler backend to use when simulating quantum circuits
        :type compiler: CompilerBase
        :param io: input/output object for saving logs, intermediate results, circuits, etc.
        :type io: IO
        :param n_hof: the size of the hall of fame (hof)
        :type n_hof: int
        :param selection_active: use selection in the evolutionary algorithm
        :type selection_active: bool
        :param use_adapt_probability: use adapted probability in the evolutionary algorithm
        :type use_adapt_probability: bool
        :param save_openqasm: save population, hof, or both to openQASM strings (options: None, "hof", "pop", "both")
        :type save_openqasm: str, None
        :param noise_model_mapping: a dictionary that associates each operation type to a noise model
        :type noise_model_mapping: dict
        """

        tableau = target.stabilizer.tableau
        n_photon = tableau.n_qubits
        n_emitter = DeterministicSolver.determine_n_emitters(tableau.to_stabilizer())
        super().__init__(
            target=target,
            metric=metric,
            compiler=compiler,
            circuit=None,
            io=io,
            n_emitter=n_emitter,
            n_photon=n_photon,
            solver_setting=solver_setting,
            noise_model_mapping=noise_model_mapping,
            *args,
            **kwargs,
        )

    def initialize_transformation_probabilities(self):
        """
        Sets the initial probabilities for selecting the circuit transformations.

        :return: the transformation probabilities for possible transformations
        :rtype: dict
        """
        trans_probs = {
            self.add_emitter_one_qubit_op: 1 / 4,
            self.replace_photon_one_qubit_op: 1 / 4,
            self.remove_op: 1 / 4,
            self.add_measurement_cnot_and_reset: 1 / 10,
        }

        if self.n_emitter > 1:
            trans_probs[self.add_emitter_cnot] = 1 / 4

        return self._normalize_trans_prob(trans_probs)

    def randomize_circuit(self, circuit):
        """
        Perform multiple random operations to a circuit

        :param circuit: a quantum circuit
        :type circuit: CircuitDAG
        :return: a new quantum circuit that is perturbed from the input circuit
        :rtype: CircuitDAG
        """
        randomized_circuit = circuit.copy()

        trans_probs = {
            self.add_emitter_one_qubit_op: 1 / 6,
            self.add_photon_one_qubit_op: 1 / 6,
            self.remove_op: 1 / 2,
        }

        if self.n_emitter > 1:
            trans_probs[self.add_emitter_cnot] = 1 / 6

        trans_probs = self._normalize_trans_prob(trans_probs)

        n_iter = np.random.randint(1, 10)

        for i in range(n_iter):
            transformation = np.random.choice(
                list(trans_probs.keys()), p=list(trans_probs.values())
            )
            transformation(randomized_circuit)

        return randomized_circuit

    def population_initialization(self):
        """
        Initialize population

        :return: an initial population
        :rtype: list
        """
        deterministic_solver = DeterministicSolver(
            target=self.target,
            metric=self.metric,
            compiler=self.compiler,
            noise_model_mapping=self.noise_model_mapping,
        )
        deterministic_solver.noise_simulation = False
        deterministic_solver.solve()
        self.compiler.noise_simulation = True
        _, ideal_circuit = deterministic_solver.result
        population = []
        for j in range(self.setting.n_pop):
            perturbed_circuit = self.randomize_circuit(ideal_circuit)
            population.append((np.inf, perturbed_circuit))
        return population


class HybridGraphSearchSolverSetting:
    """
    A class to store the solver setting of a HybridGraphSearchSolver

    """

    def __init__(
        self,
        base_solver_setting=None,
        allow_relabel=True,
        n_iso_graphs=10,
        rel_inc_thresh=0.1,
        allow_exhaustive=False,
        sort_emit=True,
        label_map=False,
        iso_thresh=None,
        allow_lc=True,
        n_lc_graphs=10,
        lc_orbit_depth=None,
        depolarizing_rate=0.01,
        graph_metric=pre.graph_metric_lists[0],
        lc_method="max edge",
        verbose=False,
        save_openqasm: str = "none",
        callback_func: dict = {},
    ):
        self.allow_relabel = allow_relabel
        self.allow_lc = allow_lc
        self._n_iso_graphs = n_iso_graphs
        self._n_lc_graphs = n_lc_graphs
        self._verbose = verbose
        self._save_openqasm = save_openqasm
        self.base_solver_setting = base_solver_setting
        self.lc_method = lc_method
        self.graph_metric = graph_metric
        self.rel_inc_thresh = rel_inc_thresh
        self.allow_exhaustive = allow_exhaustive
        self.sort_emitter = sort_emit
        self.label_map = label_map
        self.iso_thresh = iso_thresh
<<<<<<< HEAD
        self.callback_func = callback_func
=======
        self.lc_orbit_depth = lc_orbit_depth
        self.depolarizing_rate = depolarizing_rate
>>>>>>> 147dba1b

    @property
    def n_iso_graphs(self):
        return self._n_iso_graphs

    @n_iso_graphs.setter
    def n_iso_graphs(self, value):
        assert type(value) == int
        self._n_iso_graphs = value

    @property
    def n_lc_graphs(self):
        return self._n_lc_graphs

    @n_lc_graphs.setter
    def n_lc_graphs(self, value):
        assert type(value) == int
        self._n_lc_graphs = value

    @property
    def verbose(self):
        return self._verbose

    @verbose.setter
    def verbose(self, value):
        assert type(value) == bool
        self._verbose = value

    @property
    def save_openqasm(self):
        return self._save_openqasm

    @save_openqasm.setter
    def save_openqasm(self, value):
        assert type(value) == str
        self._save_openqasm = value

    def __str__(self):
        s = f"base_solver_setting = {self.base_solver_setting}\n"
        s += f"n_iso_graphs = {self._n_iso_graphs}\n"
        s += f"n_lc_graphs = {self._n_lc_graphs}\n"
        s += f"verbose = {self._verbose}\n"
        s += f"save_openqasm = {self.save_openqasm}\n"
        return s


class HybridGraphSearchSolver(SolverBase):
    def __init__(
        self,
        target,
        metric: MetricBase,
        compiler: CompilerBase,
        circuit: CircuitDAG = None,
        io: IO = None,
        graph_solver_setting=None,
        noise_model_mapping=None,
        base_solver=HybridEvolutionarySolver,
        base_solver_setting=EvolutionarySearchSolverSetting(),
        *args,
        **kwargs,
    ):
        if graph_solver_setting is None:
            graph_solver_setting = HybridGraphSearchSolverSetting(
                base_solver_setting=base_solver_setting,
                n_iso_graphs=1,
                n_lc_graphs=1,
                graph_metric=pre.graph_metric_lists[0],
            )
        super().__init__(
            target=target,
            metric=metric,
            compiler=compiler,
            circuit=circuit,
            io=io,
            solver_setting=graph_solver_setting,
            *args,
            **kwargs,
        )
        self.base_solver = base_solver
        self.n_photon = target.n_qubits
        if noise_model_mapping is None:
            noise_model_mapping = {"e": dict(), "p": dict(), "ee": dict(), "ep": dict()}
            self.noise_simulation = False
        elif type(noise_model_mapping) is not dict:
            raise TypeError(
                f"Datatype {type(noise_model_mapping)} is not a valid noise_model_mapping. "
                f"noise_model_mapping should be a dict or None"
            )
        else:
            self.noise_simulation = True

        self.noise_model_mapping = noise_model_mapping
        self.sorted_result = []
        self.circuit_storage = comp.CircuitStorage()

        self.result = SolverResult()

    def get_iso_graph_from_setting(self, adj_matrix):
        """
        Helper function to get iso graphs according to solver setting

        :param adj_matrix:
        :return:
        """

        setting = self.solver_setting
        n_iso = setting.n_iso_graphs

        if self.solver_setting.allow_relabel:

            iso_graphs = iso_finder(
                adj_matrix,
                n_iso,
                rel_inc_thresh=setting.rel_inc_thresh,
                allow_exhaustive=setting.allow_exhaustive,
                sort_emit=setting.sort_emitter,
                label_map=setting.label_map,
                thresh=setting.iso_thresh,
            )
            iso_graph_tuples = emitter_sorted(iso_graphs)
        else:
            target_graph = stabilizer_to_graph(
                self.target.stabilizer.tableau.stabilizer_to_labels()
            )
            n_emitter = DeterministicSolver.determine_n_emitters(
                self.target.stabilizer.tableau.stabilizer
            )
            iso_graph_tuples = [(target_graph, n_emitter)]

        return iso_graph_tuples

    def get_lc_graph_from_setting(self, iso_graph):
        """
        Helper function to get lc graphs according to solver setting

        :param iso_graph:
        :return:
        """
        setting = self.solver_setting
        n_graphs = setting.n_lc_graphs
        graph_metric = setting.graph_metric

        if self.solver_setting.allow_lc:

            if self.solver_setting.lc_method == "max neighbor edge":
                lc_graphs = pre.get_lc_graph_by_max_neighbor_edge(
                    iso_graph, n_graphs, graph_metric
                )
            elif self.solver_setting.lc_method == "max edge":
                lc_graphs = pre.get_lc_graph_by_max_edge(
                    iso_graph, n_graphs, graph_metric
                )
            else:
                raise ValueError(
                    f"The method {self.solver_setting.lc_method} is not valid."
                )
        else:
            # simply give back the original graph
            lc_graphs = [iso_graph]

        return lc_graphs

    def solve(self):
        """

        :return:
        :rtype:
        """
        # retrieve parameters for relabelling module and local complementation module
        setting = self.solver_setting

        # construct the adjacent matrix from the user-input target graph state
        target_graph = stabilizer_to_graph(
            self.target.stabilizer.tableau.stabilizer_to_labels()
        )
        n_qubits = self.target.n_qubits
        adj_matrix = nx.to_numpy_array(target_graph)

        # user can disable relabelling module
        iso_graph_tuples = self.get_iso_graph_from_setting(adj_matrix)

        for i in range(len(iso_graph_tuples)):
            # user can disable local complementation module
            iso_graph = iso_graph_tuples[i][0]
            lc_graphs = self.get_lc_graph_from_setting(iso_graph)

            # reset the target state in the metric
            relabel_tableau = get_clifford_tableau_from_graph(
                nx.from_numpy_array(iso_graph_tuples[i][0])
            )

            target_state = QuantumState(n_qubits, relabel_tableau, "stabilizer")

            for score_graph in lc_graphs:
                # solve the noise-free scenario
                lc_tableau = get_clifford_tableau_from_graph(score_graph[1])

                solver_target_state = QuantumState(n_qubits, lc_tableau, "stabilizer")
                self.metric.target = solver_target_state
                # create an instance of the base solver
                if self.base_solver == DeterministicSolver:
                    solver = self.base_solver(
                        target=solver_target_state,
                        metric=self.metric,
                        compiler=self.compiler,
                        solver_setting=setting.base_solver_setting,
                    )
                else:
                    solver = self.base_solver(
                        target=solver_target_state,
                        metric=self.metric,
                        compiler=self.compiler,
                        n_photon=self.n_photon,
                        n_emitter=iso_graph_tuples[i][1],
                        solver_setting=setting.base_solver_setting,
                    )
                # run the solver without noise
                solver.noise_simulation = False
                solver.solve()
                # retrieve the best circuit
                score, circuit = solver.result

                equivalency, op_list = slc.lc_check(lc_tableau, relabel_tableau)
                if equivalency:
                    self._add_gates_from_str(circuit, op_list)
                else:
                    raise Exception("The solver malfunctions")

                # store score and circuit for further analysis
                # code for storing the necessary information
                if self.circuit_storage.add_new_circuit(circuit):
                    data = self._prepare_data(circuit, target_state)
                    self.result.append(data)

        # end of relabelling loop
        # code to run each circuit in the noisy scenario and evaluate the cost function

        return self.result

    def circuit_evaluation_v2(self, circuit, target, metric):
        # no noise
        self.compiler.noise_simulation = False

        compiled_state = self.compiler.compile(circuit)
        compiled_state.partial_trace(
            keep=list(range(circuit.n_photons)),
            dims=(circuit.n_photons + circuit.n_emitters) * [2],
        )

        # evaluation
        metric.target = target
        score = metric.evaluate(compiled_state, circuit)

        return score

    def _prepare_data(self, circuit, target_state):
        """
        Helper function to prepare data before saving to SolverResult class
        :param circuit:
        :param target_state:
        :return:
        """
        data = {
            'circuit': circuit,
            'target_state': target_state,
            'score': self.circuit_evaluation_v2(circuit, target_state, self.metric)
        }

        for key in self.solver_setting.callback_func:
            f = self.solver_setting.callback_func[key]
            value = f(circuit, target_state)
            if type(value) == dict:
                for k, v in value.items():
                    data[k] = v
            else:
                data[key] = value

        return data

    def circuit_evaluation(self, circuit_target_list, metric):
        """

        :param self:
        :type self:
        :param circuit_target_list:
        :type circuit_target_list:
        :param metric:
        :type metric:
        :return:
        :rtype:
        """
        self.compiler.noise_simulation = True

        sorted_circuit_target_list = []
        for circuit_list, target in circuit_target_list:
            score_list = []
            for circuit in circuit_list:
                compiled_state = self.compiler.compile(circuit)
                # trace out emitter qubits
                compiled_state.partial_trace(
                    keep=list(range(circuit.n_photons)),
                    dims=(circuit.n_photons + circuit.n_emitters) * [2],
                )
                # evaluate the metric
                metric.target = target
                score = metric.evaluate(compiled_state, circuit)
                score_list.append(score)

            index_list = np.argsort(score_list)
            sorted_result_list = [
                (score_list[index], circuit_list[index]) for index in index_list
            ]
            sorted_circuit_target_list.append((sorted_result_list, target))
        return sorted_circuit_target_list

    """
    Code that seems duplicate from deterministic solver with minor modifications
    """

    def _add_gates_from_str(self, circuit, gate_str_list):
        """
        Add gates to disentangle all emitter qubits. This is used in the last step.

        :param circuit: a quantum circuit
        :type circuit: CircuitDAG
        :param gate_str_list: a list of gates to be applied
        :type gate_str_list: list[(str, int) or (str, int, int)]
        :return: nothing
        :rtype: None
        """

        for gate in gate_str_list:
            if gate[0] == "I":
                continue
            elif gate[0] == "H":
                self._add_one_qubit_gate(circuit, [ops.Hadamard], gate[1])

            elif gate[0] == "P":
                # add the inverse of the phase gate
                self._add_one_qubit_gate(circuit, [ops.Phase], gate[1])

            elif gate[0] == "X":
                self._add_one_qubit_gate(circuit, [ops.SigmaX], gate[1])

            elif gate[0] == "P_dag":
                # add the inverse of the phase dagger gate, which is the phase gate itself
                self._add_one_qubit_gate(circuit, [ops.SigmaZ, ops.Phase], gate[1])

            elif gate[0] == "Z":
                self._add_one_qubit_gate(circuit, [ops.SigmaZ], gate[1])

            else:
                raise ValueError("Invalid gate in the list.")

    def _add_one_emitter_cnot(self, circuit, control_emitter, target_emitter):
        """
        Add a CNOT between two emitter qubits

        :param circuit: a quantum circuit
        :type circuit: CircuitDAG
        :param control_emitter: register index of the control emitter
        :type control_emitter: int
        :param target_emitter: register index of the target emitter
        :type target_emitter: int
        :return: nothing
        :rtype: None
        """

        control_edge = circuit.dag.in_edges(nbunch=f"e{control_emitter}_out", keys=True)
        edge0 = list(control_edge)[0]
        target_edge = circuit.dag.in_edges(nbunch=f"e{target_emitter}_out", keys=True)
        edge1 = list(target_edge)[0]
        gate = ops.CNOT(
            control=circuit.dag.edges[edge0]["reg"],
            control_type="e",
            target=circuit.dag.edges[edge1]["reg"],
            target_type="e",
            noise=self._identify_noise(ops.CNOT, self.noise_model_mapping["ee"]),
        )
        circuit.insert_at(gate, [edge0, edge1])

    def _add_one_qubit_gate(self, circuit, gate_list, index):
        """
        Add a one-qubit gate to the circuit

        :param circuit: a quantum circuit
        :type circuit: CircuitDAG
        :param gate_list: a list of one-qubit gates to be added to the circuit
        :type gate_list: list[ops.OperationBase]
        :param index: the qubit position where this one-qubit gate is applied
        :type index: int
        :return: nothing
        :rtype: None
        """

        if index >= self.n_photon:
            reg_type = "e"
            reg = index - self.n_photon
        else:
            reg_type = "p"
            reg = index

        edge = circuit.dag.in_edges(nbunch=f"{reg_type}{reg}_out", keys=True)
        edge = list(edge)[0]
        next_node = circuit.dag.nodes[edge[1]]
        next_op = next_node["op"]
        if isinstance(next_op, ops.OneQubitGateWrapper):
            # if two OneQubitGateWrapper gates are next to each other, combine them
            gate_list = next_op.operations + gate_list
            gate_list = ops.simplify_local_clifford(gate_list)
            if gate_list == [ops.Identity, ops.Identity]:
                circuit.remove_op(edge[1])
                return
        else:
            # simplify the gate to be one of the 24 local Clifford gates
            gate_list = ops.simplify_local_clifford(gate_list)
            if gate_list == [ops.Identity, ops.Identity]:
                return
        if reg_type == "e":
            noise = self._wrap_noise(gate_list, self.noise_model_mapping["e"])
        else:
            noise = self._wrap_noise(gate_list, self.noise_model_mapping["p"])
        gate = ops.OneQubitGateWrapper(
            gate_list,
            reg_type=reg_type,
            register=reg,
            noise=noise,
        )
        if isinstance(next_op, ops.OneQubitGateWrapper):
            circuit.replace_op(edge[1], gate)
        else:
            circuit.insert_at(gate, [edge])


class AlternateGraphSolver:
    def __init__(
        self,
        target_graph: nx.Graph or QuantumState = None,
        metric: MetricBase = Infidelity,
        compiler: CompilerBase = StabilizerCompiler(),
        noise_compiler: CompilerBase = StabilizerCompiler(),
        io: IO = None,
        noise_model_mapping=None,
        graph_solver_setting=None,
        seed=None,
    ):
        if graph_solver_setting is None:
            graph_solver_setting = HybridGraphSearchSolverSetting(
                n_iso_graphs=1,
                n_lc_graphs=1,
                graph_metric=pre.graph_metric_lists[0],
            )
        if noise_model_mapping is None:
            noise_model_mapping = {"e": dict(), "p": dict(), "ee": dict(), "ep": dict()}
            self.noise_simulation = False
        elif noise_model_mapping == "depolarizing":
            self.noise_simulation = True
            self.depolarizing_rate = graph_solver_setting.depolarizing_rate
            noise_model_mapping = self.depol_noise_map()
        elif type(noise_model_mapping) is not dict:
            raise TypeError(
                f"Datatype {type(noise_model_mapping)} is not a valid noise_model_mapping. "
                f"noise_model_mapping should be a dict or None"
            )
        else:
            self.noise_simulation = True

        self.noise_model_mapping = noise_model_mapping


        if isinstance(target_graph, nx.Graph):
            self.target_graph = target_graph
        elif isinstance(target_graph, QuantumState):
            self.target = QuantumState
            self.target_graph = stabilizer_to_graph(
                target_graph.stabilizer.tableau.stabilizer_to_labels()
            )
        self.metric = metric
        self.noise_compiler = noise_compiler
        self.compiler = compiler
        self.solver_setting = graph_solver_setting
        self.seed = seed
        self.result = None

    def solve(self):
        """
        Finds alternative circuits to generate the target graph or a relabeled version of it by searching through
        alternative isomorphic and LC-equivalent graphs. Notice that the returned circuits generate the target state
        up to relabeling if this feature is enabled in the setting. Otherwise, user's exact target graph is produced.
        :return: a dictionary where keys are the circuits and values are themselves dictionaries containing the LC graph
         used as the intermediate states and relabeling map between the actual target and the graph the circuit
         generates. {circuit: {'g':graph, 'map': relabel_map}}
        :rtype: dict
        """
        setting = self.solver_setting
        n_iso = setting.n_iso_graphs
        n_lc = setting.n_lc_graphs
        adj_matrix = nx.to_numpy_array(self.target_graph)
        iso_adjs = iso_finder(
            adj_matrix,
            n_iso,
            rel_inc_thresh=setting.rel_inc_thresh,
            allow_exhaustive=setting.allow_exhaustive,
            sort_emit=setting.sort_emitter,
            label_map=setting.label_map,
            thresh=setting.iso_thresh,
            seed=self.seed,
        )
        results_list = []
        # list of tuples [(circuit, dict={'g': graph used to find circuit, 'map': relabel map with target})]
        iso_graphs = [nx.from_numpy_array(adj) for adj in iso_adjs]
        for iso_graph in iso_graphs:
            lc_graphs = lc_orbit_finder(
                iso_graph, comp_depth=setting.lc_orbit_depth, orbit_size_thresh=n_lc
            )
            lc_circ_list = []
            lc_score_list = []
            rmap = get_relabel_map(self.target_graph, iso_graph)

            for lc_graph in lc_graphs:
                circuit = graph_to_circ(lc_graph)
                success, conversion_gates = slc.lc_check(
                    lc_graph, iso_graph, validate=True
                )
                try:
                    assert success, "LC graphs are not actually LC equivalent!"
                    slc.state_converter_circuit(lc_graph, iso_graph, validate=True)
                except:
                    raise UserWarning("LC conversion failed")
                conversion_ops = slc.str_to_op(conversion_gates)
                for op in conversion_ops:
                    # op_name = type(op).__name__
                    # if op_name == "Identity":
                    #     continue
                    # # add noise to gate
                    # if op_name in self.noise_model_mapping["p"] and self.noise_simulation:
                    #     op.noise = self.noise_model_mapping["p"][op_name]
                    circuit.add(op)
                if self.noise_simulation:
                    circuit = circuit.assign_noise(self.noise_model_mapping)
                    noise_score = self.noise_score(circuit, rmap)
                    lc_score_list.append(noise_score)
                else:
                    lc_score_list.append(0.001)
                lc_circ_list.append(circuit)

            for i, circ in enumerate(lc_circ_list):
                results_list.append(
                    (circ, {"g": lc_graphs[i], "score": lc_score_list[i], "map": rmap})
                )
            # iso_lc_circuit_dict[get_relabel_map(self.target_graph, iso_graph)] = dict(zip(lc_graphs, lc_circ_list))
        # remove redundant auto-morph graphs
        adj_list = [nx.to_numpy_array(result[1]["g"]) for result in results_list]
        set_list = []
        for i in range(len(adj_list)):
            already_found = False
            for s in set_list:
                if i in s:
                    already_found = True
                    break
            if not already_found:
                s = set([i])
                for j in range(i + 1, len(adj_list)):
                    if np.array_equal(adj_list[i], adj_list[j]):
                        s.add(j)
                set_list.append(s)
        # set_list now contains the equivalent group of graphs in the result's dict
        # remove redundant items of the dict
        redundant_indices = [index for s in set_list for index in list(s)[1:]]
        redundant_indices.sort()
        for index in redundant_indices[::-1]:
            del results_list[index]
        self.result = results_list
        return results_list

    def noise_score(self, circ, relabel_map):
        graph = self.target_graph
        old_adj = nx.to_numpy_array(graph)
        n = graph.number_of_nodes()
        # relabel the target graph
        new_labels = np.array([relabel_map[i] for i in range(n)])
        new_adj = relabel(old_adj, new_labels)
        graph = nx.from_numpy_array(new_adj)

        c_tableau = get_clifford_tableau_from_graph(graph)
        ideal_state = QuantumState(n, c_tableau, representation="stabilizer")
        if isinstance(self.noise_compiler, DensityMatrixCompiler):
            ideal_state = QuantumState(
                n, graph_to_density(graph), representation="density matrix"
            )
        metric = Infidelity(ideal_state)

        compiler = self.noise_compiler
        compiler.noise_simulation = True
        compiled_state = compiler.compile(circuit=circ)
        # trace out emitter qubits
        compiled_state.partial_trace(
            keep=list(range(circ.n_photons)),
            dims=(circ.n_photons + circ.n_emitters) * [2],
        )
        # print("tablooos \n", canonical_form(stabilizer_from_clifford(c_tableau)), "\n",canonical_form(stabilizer_from_clifford(compiled_state.stabilizer.mixture[0][1])))
        # print(type(compiled_state.stabilizer), compiled_state.stabilizer.mixture)
        # print("tablooos \n",compiled_state.dm, "tablooos \n",ideal_state.dm)

        # evaluate the metric
        score = metric.evaluate(compiled_state, circ)
        score = 0.00001 if (np.isclose(score, 0.0) and score != 0.0) else score
        return score

    def depol_noise_map(self):
        rate = self.depolarizing_rate
        dep_noise_model_mapping = dict()
        dep_noise_model_mapping["e"] = {
            "CNOT": nm.DepolarizingNoise(rate),
            "SigmaX": nm.DepolarizingNoise(rate),
            "SigmaY": nm.DepolarizingNoise(rate),
            "SigmaZ": nm.DepolarizingNoise(rate),
            "Phase": nm.DepolarizingNoise(rate),
            "PhaseDagger": nm.DepolarizingNoise(rate),
            "Hadamard": nm.DepolarizingNoise(rate),
        }
        dep_noise_model_mapping["p"] = {} # dep_noise_model_mapping["e"]
        dep_noise_model_mapping["ee"] = {"CNOT": nm.DepolarizingNoise(rate)}
        dep_noise_model_mapping["ep"] = {"CNOT": nm.DepolarizingNoise(rate)}
        return dep_noise_model_mapping


def graph_to_circ(graph, noise_model_mapping=None, show=False):
    """
    Find a circuit that generates the input graph. This function calls the deterministic solver. The outcome is not
    unique.
    :param graph: The graph to generate
    :type graph: networkx.Graph
    :param show: If true draws the corresponding circuit
    :type show: bool
    :return: A circuit corresponding to the input graph
    :rtype: CircuitDAG
    """
    if not isinstance(graph, nx.Graph):
        graph = nx.from_numpy_array(graph)
        assert isinstance(
            graph, nx.Graph
        ), "input must be a networkx graph object or a numpy adjacency matrix"
    n = graph.number_of_nodes()
    c_tableau = get_clifford_tableau_from_graph(graph)
    ideal_state = QuantumState(n, c_tableau, representation="stabilizer")

    target = ideal_state
    solver = DeterministicSolver(
        target=target,
        metric=Infidelity(target),
        compiler=StabilizerCompiler(),
        noise_model_mapping=noise_model_mapping,
    )
    solver.solve()
    score, circ = solver.result
    if show:
        fig, (ax1, ax2) = plt.subplots(2, 1, dpi=300)
        nx.draw_networkx(
            graph, with_labels=True, pos=nx.kamada_kawai_layout(graph), ax=ax1
        )
        circ.draw_circuit(ax=ax2)
    return circ<|MERGE_RESOLUTION|>--- conflicted
+++ resolved
@@ -220,12 +220,9 @@
         self.sort_emitter = sort_emit
         self.label_map = label_map
         self.iso_thresh = iso_thresh
-<<<<<<< HEAD
         self.callback_func = callback_func
-=======
         self.lc_orbit_depth = lc_orbit_depth
         self.depolarizing_rate = depolarizing_rate
->>>>>>> 147dba1b
 
     @property
     def n_iso_graphs(self):
