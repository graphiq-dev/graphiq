"""
Helper functions for the density matrix representation backend

Includes functions to generate commonly used matrices, apply certain gates, etc.

"""
from functools import reduce
import string
import os
import inspect

from src.backends.density_matrix import numpy as np
from src.backends.density_matrix import eig, eigh


def dagger(matrix):
    """
    Returns the hermitian conjugate of an input matrix.
    :param matrix: input matrix
    :type matrix: np.ndarray
    :return:
    """
    return matrix.conjugate().T


def identity():
    """
    Return :math:`I` qubit matrix

    :return: 2x2 identity matrix
    :rtype: numpy.ndarray
    """
    return np.array([[1.0, 0.0], [0.0, 1.0]])


def sigmax():
    """
    Return :math:`\\sigma_x` matrix

    :return: sigma X matrix
    :rtype: numpy.ndarray
    """
    return np.array([[0.0, 1.0], [1.0, 0.0]])


def sigmay():
    """
    Return :math:`\\sigma_y` matrix

    :return: sigma Y matrix
    :rtype: numpy.ndarray
    """
    return np.array([[0.0, -1.0j], [1.0j, 0.0]])


def sigmaz():
    """
    Return :math:`\\sigma_z`matrix

    :return: sigma Z matrix
    :rtype: numpy.ndarray
    """
    return np.array([[1.0, 0.0], [0.0, -1.0]])


def hadamard():
    """
    Return the Hadamard matrix for a qubit

    :return: Hadamard matrix
    :rtype: numpy.ndarray
    """
    return np.array([[1.0, 1.0], [1.0, -1.0]]) / np.sqrt(2)


def phase():
    r"""
    Return the phase matrix :math:`P = \\begin{bmatrix} 1 & 0 \\\ 0 & i \\end{bmatrix}`

    :return: the phase matrix
    :rtype: numpy.ndarray
    """
    return np.diag(np.array([1.0, 1.0j]))


def state_ketx0():
    """
    Return normalized eigenvector of :math:`\\sigma_x` matrix with eigenvalue +1

    :return: normalized eigenvector of :math:`\\sigma_x` matrix, with eigenvalue +1
    :rtype: numpy.ndarray
    """
    return 1 / np.sqrt(2) * np.array([[1.0], [1.0]])


def state_ketx1():
    """
    Return normalized eigenvector of :math:`\\sigma_x` matrix with eigenvalue -1

    :return: normalized eigenvector of :math:`\\sigma_x` matrix, with eigenvalue -1
    :rtype: numpy.ndarray
    """
    return 1 / np.sqrt(2) * np.array([[1.0], [-1.0]])


def state_ketz0():
    """
    Return normalized eigenvector of :math:`\\sigma_z` matrix with eigenvalue +1

    :return: normalized eigenvector of :math:`\\sigma_z` matrix, with eigenvalue +1
    :rtype: numpy.ndarray
    """
    return np.array([[1.0], [0.0]])


def state_ketz1():
    """
    Return normalized eigenvector of :math:`\\sigma_z` matrix with eigenvalue -1

    :return: normalized eigenvector of :math:`\\sigma_z` matrix, with eigenvalue -1
    :rtype: numpy.ndarray
    """
    return np.array([[0.0], [1.0]])


def state_kety0():
    """
    Return normalized eigenvector of sigma y matrix with eigenvalue +1

    :return: normalized eigenvector of sigma y matrix, with eigenvalue +1
    :rtype: numpy.ndarray
    """
    return 1 / np.sqrt(2) * np.array([[1.0], [1.0j]])


def state_kety1():
    """
    Return normalized eigenvector of sigma y matrix with eigenvalue -1

    :return: normalized eigenvector of sigma y matrix, with eigenvalue -1
    :rtype: numpy.ndarray
    """
    return 1 / np.sqrt(2) * np.array([[1.0], [-1.0j]])


def projector_ketz0():
    """
    Returns the projector in the 0 computational basis for a single qubit

    :return: 0 computational basis projector for a single qubit
    :rtype: numpy.ndarray
    """
    return np.array([[1.0, 0.0], [0.0, 0.0]])


def projector_ketz1():
    """
    Returns the projector in the 1 computational basis for a single qubit

    :return: 1 computational basis projector for a single qubit
    :rtype: numpy.ndarray
    """
    return np.array([[0.0, 0.0], [0.0, 1.0]])


def get_two_qubit_controlled_gate(n_qubits, control_qubit, target_qubit, target_gate):
    """
    Define a two-qubit controlled unitary gate.

    :param n_qubits: specify the number of qubits in the system
    :type n_qubits: int
    :param control_qubit: specify the index of the control qubit (starting from zero)
    :type control_qubit: int
    :param target_qubit: specify the index of the target qubit
    :type target_qubit: int
    :param target_gate: specify the gate to be applied conditioned on the control_qubit in the ket one state
    :type target_gate: numpy.ndarray
    :raises ValueError: if the target and control qubits are the same
    :raises AssertionError: if the number of qubits is at most 1
    :return: a controlled unitary gate on the appropriate qubits and with the appropriate target gate
    :rtype: numpy.ndarray
    """
    assert n_qubits > 1
    if control_qubit < target_qubit:
        final_gate = np.kron(
            np.kron(np.eye(2**control_qubit), np.eye(2) - sigmaz()),
            np.eye(2 ** (target_qubit - control_qubit - 1)),
        )
        final_gate = np.kron(
            np.kron(final_gate, target_gate - np.eye(2)),
            np.eye(2 ** (n_qubits - target_qubit - 1)),
        )

    elif control_qubit > target_qubit:
        final_gate = np.kron(
            np.kron(np.eye(2**target_qubit), target_gate - np.eye(2)),
            np.eye(2 ** (control_qubit - target_qubit - 1)),
        )
        final_gate = np.kron(
            np.kron(final_gate, np.eye(2) - sigmaz()),
            np.eye(2 ** (n_qubits - control_qubit - 1)),
        )
    else:
        raise ValueError("Control qubit and target qubit cannot be the same qubit!")
    final_gate = np.eye(2**n_qubits) + final_gate / 2
    return final_gate


def get_one_qubit_gate(n_qubits, qubit_position, target_gate):
    """
    Returns the matrix resulting from the "target_gate" matrix, after it has been tensored with the necessary identities

    :param n_qubits: number of qubits in the system
    :type n_qubits: int
    :param qubit_position: the position of qubit that the target_gate acts on, qubit index starting from zero
    :type qubit_position: int
    :param target_gate: the single-qubit version of the target gate
    :type target_gate: numpy.ndarray
    :return: This function returns the resulting matrix that acts on the whole state
    :rtype: numpy.ndarray
    """
    if n_qubits == 1:
        return target_gate
    final_gate = np.kron(np.identity(2**qubit_position), target_gate)
    final_gate = np.kron(final_gate, np.identity(2 ** (n_qubits - qubit_position - 1)))
    return final_gate


def _get_multi_qubit_gate(n_qubits, target_gates_dict):
    """
    Returns the matrix resulting from the "target_gate" matrix, after tensoring with the necessary identities

    :param n_qubits: number of qubits in the system
    :type n_qubits: int
    :param target_gates_dict: a dictionary where the key is the qubit position
        and the value is a single-qubit gate that is non-identity components of the final gate
    :type target_gates_dct: dict
    :return: the resulting matrix that acts on the whole state
    :rtype: numpy.ndarray
    """
    qubit_positions = sorted(target_gates_dict)

    assert n_qubits >= len(qubit_positions)
    final_gate = 1
    previous_position = 0
    for position in qubit_positions:
        final_gate = np.kron(
            final_gate, np.identity(2 ** (position - previous_position))
        )
        final_gate = np.kron(final_gate, target_gates_dict[position])
        previous_position = position + 1
    if n_qubits - qubit_positions[-1] - 1 > 0:
        final_gate = np.kron(
            final_gate, np.identity(2 ** (n_qubits - qubit_positions[-1] - 1))
        )
    return final_gate


def get_multi_qubit_gate(n_qubits, qubit_positions, target_gates):
    """
    Returns the matrix resulting from the "target_gate" matrix, after it has been tensored with the necessary identities

    :param n_qubits: number of qubits in the system
    :type n_qubits: int
    :param qubit_positions: a list of positions for non-identity gates
    :type qubit_positions: list[int]
    :param target_gates: a list of gates
    :type target_gates: list[numpy.ndarray] or tuple(numpy.ndarray)
    :raises AssertionError: if the number of qubit positions to apply gates is not equal to the number of gates
    :return: the resulting matrix that acts on the whole state
    :rtype: numpy.ndarray
    """
    assert len(qubit_positions) == len(target_gates)
    target_gates_dict = {
        qubit_positions[i]: target_gates[i] for i in range(len(qubit_positions))
    }
    return _get_multi_qubit_gate(n_qubits, target_gates_dict)


def swap_two_qubits(state_matrix, qubit1_position, qubit2_position):
    """
    Swap two qubits by three CNOT gates. Assumes state_matrix is a valid density matrix.

    :param state_matrix: Initial matrix, pre-swap
    :type state_matrix: numpy.ndarray
    :param qubit1_position: first qubit index
    :type qubit1_position: int
    :param qubit2_position: second qubit index
    :type qubit2_position: int
    :raises AssertionError: if the number of qubits is at most 1
    :return: the matrix with swapped qubits
    :rtype: numpy.ndarray
    """
    n_qubits = int(np.log2(np.sqrt(state_matrix.size)))
    assert n_qubits > 1
    cnot12 = get_two_qubit_controlled_gate(
        n_qubits, qubit1_position, qubit2_position, sigmax()
    )
    cnot21 = get_two_qubit_controlled_gate(
        n_qubits, qubit2_position, qubit1_position, sigmax()
    )

    # SWAP gate can be decomposed as three CNOT gates
    swap = cnot12 @ cnot21 @ cnot12
    final_state = swap @ state_matrix @ np.transpose(np.conjugate(swap))
    return final_state


def get_reset_qubit_kraus(n_qubits, qubit_position):
    """
    Generate a list of Kraus operators for resetting one qubit among n-qubit state.

    :param n_qubits: number of qubits
    :type n_qubits: int
    :param qubit_position: the position of qubit to be reset
    :type qubit_position: int
    :return: Kraus operators corresponding to reset
    :rtype: [numpy.ndarray, numpy.ndarray]
    """
    kraus0 = np.array([[1, 0], [0, 0]])
    kraus1 = np.array([[0, 1], [0, 0]])
    full_kraus0 = get_one_qubit_gate(n_qubits, qubit_position, kraus0)
    # full_kraus1 is technically not a gate, but this function works
    full_kraus1 = get_one_qubit_gate(n_qubits, qubit_position, kraus1)
    return [full_kraus0, full_kraus1]


def trace_out_qubit(state_matrix, qubit_position):
    """
    Trace out the specified qubit from the density matrix. Assumes state_matrix is a valid density matrix.

    :param state_matrix: initial matrix, pre-trace
    :type state_matrix: numpy.ndarray
    :param qubit_position: the position (index) of the qubit to trace out
    :type qubit_position: int
    :return: the density matrix of the state with the qubit traced out
    :rtype: numpy.ndarray
    """
    n_qubits = int(np.log2(np.sqrt(state_matrix.size)))
    if n_qubits == 1:
        return np.array(np.trace(state_matrix))
    target_op1 = np.transpose(np.conjugate(state_ketz0()))
    target_op2 = np.transpose(np.conjugate(state_ketz1()))
    kraus0 = get_one_qubit_gate(n_qubits, qubit_position, target_op1)
    kraus1 = get_one_qubit_gate(n_qubits, qubit_position, target_op2)
    final_state = kraus0 @ state_matrix @ np.transpose(
        np.conjugate(kraus0)
    ) + kraus1 @ state_matrix @ np.transpose(np.conjugate(kraus1))
    return final_state


def is_hermitian(input_matrix):
    """
    Returns True if a matrix is Hermitian, False otherwise

    :param input_matrix: an input matrix for checking Hermitianity
    :type input_matrix: numpy.ndarray
    :return: True or False
    :rtype: bool
    """
    return np.allclose(input_matrix, np.conjugate(input_matrix.T))


def is_psd(input_matrix, perturbation=1e-15):
    """
    Check if a matrix is positive semidefinite. This method works efficiently for positive definite matrix.
    For positive-semidefinite matrices, we add a small perturbation of the identity matrix.

    :param input_matrix: an input matrix for checking positive semidefiniteness
    :type input_matrix: numpy.ndarray
    :param perturbation: small constant added to perturb the matrix
    :type perturbation: float
    :return: True or False
    :rtype: bool
    """
    # first check if it is a Hermitian matrix
    if not is_hermitian(input_matrix):
        return False

    perturbed_matrix = input_matrix + perturbation * np.identity(len(input_matrix))
    try:
        np.linalg.cholesky(perturbed_matrix)
        return True
    except np.linalg.LinAlgError:
        # np.linalg.cholesky throws this exception if the matrix is not positive definite
        return False


def is_density_matrix(input_matrix, perturbation=1e-15):
    """
    Check if the input_matrix is a valid density matrix, that is, positive semidefinite and unit trace.

    :param input_matrix: an input matrix to check
    :type input_matrix: numpy.ndarray
    :param perturbation: a small perturbation for checking positive semidefiniteness
    :type perturbation: float
    :return: True of input_matrix is a valid density matrix; False otherwise
    :rtype: bool
    """
    return is_psd(input_matrix, perturbation) and np.allclose(input_matrix.trace(), 1.0)


def is_pure(rho):
    """
    Determine if the input state rho is pure

    :param rho: a density matrix to check purity
    :type rho: numpy.ndarray
    :return: True if rho is pure; False if rho is mixed
    :rtype: bool
    """
    return np.allclose(np.real(np.trace(rho @ rho)), 1.0)


def create_n_product_state(n_qubits, qubit_state):
    """
    Create a product state that consists :math:`n` tensor factors of the qubit_state.

    :param n_qubits: size (number of qubits) in the state to build
    :type n_qubits: int
    :param qubit_state: the state of one qubit
    :type qubit_state: numpy.ndarray
    :raises ValueError: if the input qubit_state is neither a density matrix nor a ket vector
    :return: the product state of math:`n` tensor factors of qubit_state
    :rtype: numpy.ndarray
    """
    if qubit_state.shape[0] == qubit_state.shape[1]:
        return reduce(np.kron, n_qubits * [qubit_state])
    elif qubit_state.shape[1] == 1:
        return reduce(np.kron, n_qubits * [ket2dm(qubit_state)])
    else:
        raise ValueError(
            "The qubit_state should be either a density matrix of a ket vector"
        )


def create_n_plus_state(n_qubits):
    """
    Create a product state that consists :math:`n` tensor factors of :math:`|+\\rangle` state.

    :param n_qubits: size (number of qubits) in the state to build
    :type n_qubits: int
    :return: the product state of :math:`|+\\rangle`
    :rtype: numpy.ndarray
    """

    return create_n_product_state(n_qubits, state_ketx0())


def tensor(arr):
    """
    Takes the kronecker product of each ndarray in arr

    :param arr: list of ndarrays which can be combined via a kronecker product
    :type arr: list[numpy.ndarray]
    :return: the kronecker product of all the ndarrays in arr
    :rtype: numpy.ndarray
    """
    return reduce(np.kron, arr)


def ket2dm(ket):
    """
    Turns a ket into a density matrix.

    :param ket: the ket to transform into a density matrix
    :type ket: numpy.ndarray
    :return: the density matrix equivalent of ket
    :rtype: numpy.ndarray
    """
    return ket @ np.transpose(np.conjugate(ket))


def partial_trace(rho, keep, dims, optimize=False):
    """
    Calculates the partial trace
    :math:`\\rho_a = Tr_b(\\rho)`

    The partial trace is computed using the `einsum` function.

    :param rho: the (2D) matrix to take the partial trace
    :type rho: numpy.ndarray
    :param keep:  An array of indices of the spaces to keep. For instance, if the space is
                :math:`A \\times B \\times C \\times D` and we want to trace out B and D, keep = [0,2]
    :type keep: list OR numpy.ndarray
    :param dims: An array of the dimensions of each space. For instance,
                if the space is :math:`A \\times B \\times C \\times D`,
                dims = [dim_A, dim_B, dim_C, dim_D]
    :type dims: list OR numpy.ndarray
    :param optimize: parameter about how to treat Einstein Summation convention on the operands
    :type optimize: bool OR str
    :return: the (2D) matrix after partial trace
    :rtype: numpy.ndarray
    """

    keep = np.asarray(keep)
    dims = np.asarray(dims)
    ndim = dims.size
    nkeep = np.prod(dims[keep])

    # string for initial array dimensions of form "abc...ABC...", where upper/lowercase = local Hilbert space
    ssleft = "".join([string.ascii_lowercase[i] for i in range(ndim)]) + "".join(
        [string.ascii_uppercase[i] for i in range(ndim)]
    )

    # string for final array dimensions is the same as initial, with upper/lowercase of dimensions to trace over omitted
    ssright = "".join(
        [string.ascii_lowercase[i] for i in range(ndim) if i in keep]
    ) + "".join([string.ascii_uppercase[i] for i in range(ndim) if i in keep])

    # e.g., "abcABC -> abAB" is partial trace over third qubit in three-qubit state
    superscript = ssleft + "->" + ssright

    rho_a = rho.reshape(np.tile(dims, 2))
    rho_a = np.einsum(superscript, rho_a)
    return rho_a.reshape(nkeep, nkeep)


def apply_cz(state_matrix, control_qubit, target_qubit):
    """
    Compute the density matrix after applying the controlled-Z gate.

    :param state_matrix: original density matrix (before application of CZ)
    :type state_matrix: numpy.ndarray
    :param control_qubit: index of the control qubit in state_matrix
    :type control_qubit: int
    :param target_qubit: index of the target qubit in state_matrix
    :type target_qubit: int
    :return: the density matrix output after applying controlled-Z gate
    :rtype: numpy.ndarray
    """
    n_qubits = int(np.round(np.log2(state_matrix.shape[0])))
    cz = get_two_qubit_controlled_gate(n_qubits, control_qubit, target_qubit, sigmaz())
    return cz @ state_matrix @ np.transpose(np.conjugate(cz))


def projectors_zbasis(n_qubits, measure_register):
    """
    Get the z projector basis for a state of number_qubits size, where the "measure_register" qubit
    is the only one projected

    :param n_qubits: total number of qubits in the state
    :type n_qubits: int
    :param measure_register: the index of the register to measure
    :type measure_register: int
    :raises ValueError: if measure_register is not a valid register index
    :return: a list of projectors (0 projector and 1 projector)
    :rtype: [numpy.ndarray, numpy.ndarray]
    """
    if not (0 <= measure_register < n_qubits):
        raise ValueError(
            "Register index must be at least 0 and less than the number of qubit registers"
        )
    projector0 = reduce(
        np.kron,
        [
            projector_ketz0() if i == measure_register else np.identity(2)
            for i in range(n_qubits)
        ],
    )
    projector1 = reduce(
        np.kron,
        [
            projector_ketz1() if i == measure_register else np.identity(2)
            for i in range(n_qubits)
        ],
    )

    return [projector0, projector1]


def sqrtm_psd(input_matrix):
    """
    Return the matrix square root of a positive semidefinite matrix input_matrix

    :param input_matrix: a positive semidefinite matrix
    :type input_matrix: numpy.ndarray
    :raise AssertionError: if the input_matrix is not positive semidefinite
    :return: the matrix square root of a positive semidefinite matrix input_matrix
    :rtype: numpy.ndarray
    """
    assert is_psd(input_matrix)
    eig_vals, eig_vecs = eigh(input_matrix)
    eig_vals = np.maximum(eig_vals, 0)
    return (eig_vecs * np.sqrt(eig_vals)) @ eig_vecs.T


def hermitianize(input_matrix):
    """
    Return a Hermitian matrix based on the input_matrix

    :param input_matrix: a matrix
    :type input_matrix: numpy.ndarray
    :return: a Hermitian matrix
    :rtype: numpy.ndarray
    """
    return (input_matrix + np.conjugate(input_matrix.T)) / 2


def fidelity(rho, sigma):
    """
    Return the fidelity between states rho, sigma assuming both are valid density matrices

    :math:`F(\\rho, \\sigma):=Tr[\\sqrt{\\sqrt{\\rho} \\sigma \\sqrt{\\rho}}]^2`

    If either rho or sigma is pure, then it simplifies as
    :math:`F(\\rho, \\sigma):=Tr[\\rho \\sigma]`

    :param rho: the first state
    :type rho: numpy.ndarray
    :param sigma: the second state
    :type sigma: numpy.ndarray
    :raises AssertionError: if not both rho and sigma are density matrices
    :return: the fidelity between 0 and 1
    :rtype: float
    """
    assert is_density_matrix(rho)
    assert is_density_matrix(sigma)

    if is_pure(rho) or is_pure(sigma):
        # if either one is pure, use the simplified expression
        return np.maximum(np.minimum(np.real(np.trace(rho @ sigma)), 1.0), 0.0)
    else:
        # if both are mixed, use the definition
        sqrt_rho = sqrtm_psd(rho)
        rho_sigma = sqrt_rho @ sigma @ sqrt_rho
        #  enforce it to be Hermitian to avoid numerical error
        rho_sigma = hermitianize(rho_sigma)

        rho_final = sqrtm_psd(rho_sigma)
<<<<<<< HEAD
        # return np.maximum(np.minimum(np.real(np.trace(rho_final)) ** 2, 1.0), 0.0)
        return np.real(np.trace(rho_final)) ** 2
=======
        f = np.real(np.trace(rho_final)) ** 2
        if not np.isclose(f, 1.0):
            raise Warning(f"Fidelity should be between 0 and 1. Value if {f}.")
        f = np.maximum(np.minimum(f, 1.0), 0.0)
        return f
>>>>>>> ee467403


def trace_distance(rho, sigma):
    """
    Return the trace distance between two hermitian matrices, :math:`\\rho` and :math:`\\sigma`
    The trace distance is computed as:

    :math:`T(\\rho, \\sigma) = \\frac{1}{2} Tr\\left( \\sqrt{ (\\rho - \\sigma)^2 } \\right)
     = \\frac{1}{2} \\sum_i | \\lambda_i |
     `

    :param rho: the first state
    :type rho: numpy.ndarray
    :param sigma: the second state
    :type sigma: numpy.ndarray
    :return: the trace distance between 0 and 1
    :rtype: float
    """
    # error in jax.numpy.linalg.norm when computing nucleus norm
    # return np.real(np.linalg.norm(rho - sigma, "nuc") / 2)

    # assuming rho & sigma are hermitian, compute trace distance as mod sum of eigenvalues
    eigvals, _ = eigh(rho - sigma)
    return 0.5 * np.sum(np.abs(eigvals))


def bipartite_partial_transpose(rho, dim1, dim2, subsys):
    """
    Return the partial transpose matrix of a bipartite density matrix rho

    :param rho: the density matrix before applying partial transpose
    :type rho: numpy.ndarray
    :param dim1: dimension of the first system
    :type dim1: int
    :param dim2: dimension of the second system
    :type dim2: int
    :param subsys: index of the subsystem to take transpose
    :type subsys: int

    :raises AssertionError: if the dimension of the subsystems and the matrix dimension do not match
    :raises ValueError: if the input matrix is not bipartite
    :return: the partial transpose matrix of rho
    :rtype: numpy.ndarray
    """
    assert int(np.sqrt(rho.size)) == dim1 * dim2

    if subsys == 0:
        mask = [1, 0]
    elif subsys == 1:
        mask = [0, 1]
    else:
        raise ValueError(
            "The function bipartite_partial_transpose accepts only bipartite states."
        )
    pt_dims = np.arange(4).reshape(2, 2).T
    pt_index = np.concatenate(
        [
            np.array([pt_dims[n, mask[n]] for n in range(2)]),
            np.array([pt_dims[n, 1 - mask[n]] for n in range(2)]),
        ]
    )

    rho_pt = (
        rho.reshape(np.array([dim1, dim1, dim2, dim2]))
        .transpose(pt_index)
        .reshape(rho.shape)
    )
    return rho_pt


def negativity(rho, dim1, dim2):
    """
    Return the negativity of the matrix rho.

    :math:`\\mathcal{N}(\\rho) = \\frac{|| \\rho^{\\Lambda_A} - 1}{2}`

    :param rho: the density matrix to evaluate the negativity
    :type rho: numpy.ndarray
    :param dim1: dimension of the first system
    :type dim1: int
    :param dim2: dimension of the second system
    :type dim2: int
    :return: the negativity of rho
    :rtype: float
    """
    rho_pt = bipartite_partial_transpose(rho, dim1, dim2, 0)
    # eig_vals = np.real(np.linalg.eigvals(rho_pt))
    eig_vals, _ = eigh(rho_pt)
    eig_vals = np.real(eig_vals)
    return np.sum(np.abs(eig_vals) - eig_vals) / 2


def project_to_z0_and_remove(rho, locations):
    """
    Return the density matrix after applying Z measurements on qubits specified by locations mask.
    It removes all these qubits under measurements.

    :param rho: the density matrix to evaluate the negativity
    :type rho: numpy.ndarray
    :param locations: a list of zeros/ones
    :type locations: list or numpy.ndarray
    :return: density matrix after measuring qubits specified by locations mask in Z basis
    :rtype: numpy.ndarray
    """
    n_qubits = len(locations)
    projector0 = reduce(
        np.kron,
        [
            projector_ketz0() if locations[i] else np.identity(2)
            for i in range(n_qubits)
        ],
    )
    new_rho = projector0 @ rho @ np.conjugate(projector0.T)
    new_rho = new_rho / np.trace(new_rho)

    keeps = []
    for i in range(n_qubits):
        if locations[i] == 0:
            keeps.append(i)
    dims = n_qubits * [2]
    final_rho = partial_trace(new_rho, keeps, dims)
    return final_rho


def parameterized_one_qubit_unitary(theta, phi, lam):
    r"""
    Define a generic 3-parameter one-qubit unitary gate.

    :math:`U(\\theta, \\phi, \\lambda) = \\begin{bmatrix} \\cos(\\frac{\\theta}{2}) & -e^{i \\lambda}
    \\sin(\\frac{\\theta}{2})\\\ e^{i \\phi}\\sin(\\frac{\\theta}{2}) &
    e^{i (\\phi+\\lambda)}\\cos(\\frac{\\theta}{2})\\end{bmatrix}`

    :param theta: an angle
    :type theta: float or double
    :param phi: an angle
    :type phi: float or double
    :param lam: an angle
    :type lam: float or double
    :return: a one-qubit unitary matrix
    :rtype: numpy.ndarray
    """
    gate = np.array(
        [
            [np.cos(theta / 2), -np.exp(1j * lam) * np.sin(theta / 2)],
            [
                np.exp(1j * phi) * np.sin(theta / 2),
                np.exp(1j * (phi + lam)) * np.cos(theta / 2),
            ],
        ]
    )
    return gate


def full_one_qubit_unitary(n_qubits, qubit_position, theta, phi, lam):
    r"""
    Define a generic 3-parameter one-qubit unitary gate that acts on the whole space.

    :math:`U(\\theta, \\phi, \\lambda) = \\begin{bmatrix} \\cos(\\frac{\\theta}{2}) & -e^{i \\lambda}
    \\sin(\\frac{\\theta}{2})\\\ e^{i \\phi}\\sin(\\frac{\\theta}{2}) &
    e^{i (\\phi+\\lambda)}\\cos(\\frac{\\theta}{2})\\end{bmatrix}`

    :param n_qubits: number of qubits
    :type n_qubits: int
    :param qubit_position: position of the target qubit
    :type qubit_position: int
    :param theta: an angle
    :type theta: float or double
    :param phi: an angle
    :type phi: float or double
    :param lam: an angle
    :type lam: float or double
    :return: a one-qubit unitary matrix that can be directly applied to an :math:`n`-qubit state
    :rtype: numpy.ndarray
    """
    gate = parameterized_one_qubit_unitary(theta, phi, lam)
    return get_one_qubit_gate(n_qubits, qubit_position, gate)


def full_two_qubit_controlled_unitary(
    n_qubits, ctr_qubit, target_qubit, theta, phi, lam, gamma
):
    """
    Define a generic 4-parameter two-qubit gate that is a controlled unitary gate.
    :math:`|0\\rangle \\langle 0|\\otimes I +
    e^{i \\gamma} |1\\rangle \\langle 1| \\otimes U(\\theta, \\phi, \\lambda)`,
    where :math:`U(\\theta,\\phi, \\lambda) =
    \\begin{bmatrix} \\cos(\\frac{\\theta}{2}) & -e^{i \\lambda} \\sin(\\frac{\\theta}{2}) \\\
    e^{i \\phi}\\sin(\\frac{\\theta}{2}) & e^{i (\\phi+\\lambda)}\\cos(\\frac{\\theta}{2})\\end{bmatrix}`

    :param n_qubits: number of qubits
    :type n_qubits: int
    :param ctr_qubit: position of the control qubit
    :type ctr_qubit: int
    :param target_qubit: position of the target qubit
    :type target_qubit: int
    :param theta: an angle
    :type theta: float or double
    :param phi: an angle
    :type phi: float or double
    :param lam: an angle
    :type lam: float or double
    :param gamma: a phase
    :type gamma: float or double
    :return: a two-qubit controlled unitary matrix that can be directly applied to an n-qubit state
    :rtype: numpy.ndarray
    """
    gate = np.exp(1j * gamma) * parameterized_one_qubit_unitary(theta, phi, lam)
    return get_two_qubit_controlled_gate(n_qubits, ctr_qubit, target_qubit, gate)


def is_unitary(input_matrix):
    """
    Check if the input matrix is a unitary matrix

    :param input_matrix: an input matrix
    :type input_matrix: numpy.ndarray
    :return: True if the input matrix is unitary; False otherwise
    :rtype: bool
    """
    if input_matrix.shape[0] != input_matrix.shape[1]:
        return False
    identity = np.eye(input_matrix.shape[0])
    adjoint = dagger(input_matrix)
    return np.allclose(input_matrix @ adjoint, identity) and np.allclose(
        adjoint @ input_matrix, identity
    )


def check_equivalent_unitaries(unitary_op1, unitary_op2):
    """
    Check if two input matrices are equivalent unitaries up to a global phase

    :param unitary_op1: the first input matrix
    :type unitary_op1: numpy.ndarray
    :param unitary_op2: the second input matrix
    :type unitary_op2: numpy.ndarray
    :return: True if two input matrices are equivalent unitaries up to a global phase
    :rtype: bool
    """
    if not (is_unitary(unitary_op1) and is_unitary(unitary_op2)):
        return False

    nonzero = np.nonzero(unitary_op2)
    row = nonzero[0][0]
    column = nonzero[1][0]

    # differ by a global phase
    global_phase = unitary_op1[row, column] / unitary_op2[row, column]
    if np.allclose(unitary_op1, global_phase * unitary_op2) and np.allclose(
        np.abs(global_phase), 1.0
    ):
        return True
    else:
        return False


def amplitude_damping_operators(damping_prob):
    """
    Return two channel operators corresponding to the single-qubit amplitude damping channel.

    :return: channel operator
    :rtype: (numpy.ndarray, numpy.ndarray)
    """
    assert 0.0 <= damping_prob <= 1.0
    return (
        np.array([[1.0, 0.0], [0.0, np.sqrt(1.0 - damping_prob)]]),
        np.array([[0.0, np.sqrt(damping_prob)], [0.0, 0.0]]),
    )<|MERGE_RESOLUTION|>--- conflicted
+++ resolved
@@ -628,16 +628,11 @@
         rho_sigma = hermitianize(rho_sigma)
 
         rho_final = sqrtm_psd(rho_sigma)
-<<<<<<< HEAD
-        # return np.maximum(np.minimum(np.real(np.trace(rho_final)) ** 2, 1.0), 0.0)
-        return np.real(np.trace(rho_final)) ** 2
-=======
         f = np.real(np.trace(rho_final)) ** 2
         if not np.isclose(f, 1.0):
             raise Warning(f"Fidelity should be between 0 and 1. Value if {f}.")
         f = np.maximum(np.minimum(f, 1.0), 0.0)
         return f
->>>>>>> ee467403
 
 
 def trace_distance(rho, sigma):
