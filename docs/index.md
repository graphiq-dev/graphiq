--- conflicted
+++ resolved
@@ -7,18 +7,12 @@
 ![versions](https://img.shields.io/badge/python-3.8%20%7C%203.9%20%7C%203.10-blue)
 
 !!! note
-<<<<<<< HEAD
-Welcome to GraphiQ.
-This documentation is still under development, please feel to contribute!
-© Ki3 Photonics Technologies, Quantum Bridge Technologies
-=======
 
-    Welcome to GraphiQ. 
-    This documentation is still under development, please feel to contribute! 
+    Welcome to GraphiQ.
+    This documentation is still under development, please feel to contribute!
 
     © Quantum Bridge Technologies, Inc
     © Ki3 Photonics Technologies
->>>>>>> 841d13d7
 
 [//]: # (![QBT Logo]&#40;img/qbt-logo.jpg&#41;)
 
@@ -29,17 +23,12 @@
 ![GraphiQ framework](img/fig1.png)
 
 ## About the project
-<<<<<<< HEAD
-=======
 **GraphiQ** is an open-source framework for designing photonic graph state generation schemes. Photonic graph states are an important resource for many quantum information processing tasks including quantum computing and
 quantum communication.
 
 Version 0.1.0 was jointly developed by [Quantum Bridge Technologies, Inc. ("Quantum Bridge") ](https://qubridge.io/)
-and [Ki3 Photonics Technologies](https://www.ki3photonics.com/) 
+and [Ki3 Photonics Technologies](https://www.ki3photonics.com/)
 under the US Air Force Office of Scientific Research (AFOSR) Grant FA9550-22-1-0062.
->>>>>>> 841d13d7
-
-**GraphiQ** is a Python library for the design of quantum photonic circuits.
 
 ## Basic usage
 
@@ -68,7 +57,7 @@
 ## Installation
 
 ``` bash
-pip install graphiq 
+pip install graphiq
 ```
 
 This package is built on top of the standard Python scientific computing ecosystem, including
