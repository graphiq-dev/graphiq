import pytest
import random

from src.circuit import CircuitDAG
import src.ops as ops
from tests.test_flags import visualization


@pytest.mark.parametrize(
    "n_emitter, n_photon, n_classical", [(1, 0, 0), (0, 4, 2), (3, 6, 1), (24, 2, 63)]
)
def test_initialization(n_emitter, n_photon, n_classical):
    dag = CircuitDAG(n_emitter=n_emitter, n_photon=n_photon, n_classical=n_classical)
    dag.validate()
    assert dag.n_quantum == n_photon + n_emitter
    assert dag.n_photons == n_photon
    assert dag.n_emitters == n_emitter
    assert dag.n_classical == n_classical


def test_add_1():
    dag = CircuitDAG(n_emitter=1, n_classical=0)
    dag.add(ops.Hadamard(register=0))
    dag.validate()


def test_add_2():
    dag = CircuitDAG(n_emitter=2, n_classical=0)
    dag.add(ops.CNOT(control=0, target=1))
    dag.add(ops.CNOT(control=0, target=1))
    dag.validate()


def test_add_3():
    dag = CircuitDAG(n_emitter=2, n_photon=1, n_classical=0)
    dag.add(ops.CNOT(control=0, control_type="e", target=0, target_type="p"))
    dag.add(ops.CNOT(control=0, control_type="e", target=1, target_type="e"))
    dag.validate()


def test_add_op_1():
    """
    Test single qubit gates
    """
    dag = CircuitDAG(n_emitter=2, n_classical=0)
    # retrieve internal information--this should not be done other than for testing
    op_q0_in = dag.dag.nodes["e0_in"]["op"]
    op_q1_in = dag.dag.nodes["e1_in"]["op"]
    op_q0_out = dag.dag.nodes["e0_out"]["op"]
    op_q1_out = dag.dag.nodes["e1_out"]["op"]

    op1 = ops.Hadamard(register=0, reg_type="e")
    op2 = ops.Hadamard(register=1, reg_type="e")
    op3 = ops.Hadamard(register=0, reg_type="e")
    op4 = ops.Hadamard(register=1, reg_type="e")
    dag.add(op1)
    dag.add(op2)
    dag.add(op3)
    dag.add(op4)

    dag.validate()

    op_order = dag.sequence()
    # check that topological order is correct
    assert (
        op_order.index(op_q0_in)
        < op_order.index(op1)
        < op_order.index(op2)
        < op_order.index(op3)
        < op_order.index(op_q0_out)
    )
    assert op_order.index(op_q1_in) < op_order.index(op4) < op_order.index(op_q1_out)

    # check that the numbers of nodes / edges are as expected
    assert dag.n_quantum == 2
    assert dag.n_classical == 0
    assert dag.dag.number_of_nodes() == 8
    assert dag.dag.number_of_edges() == 6


def test_add_op2():
    """
    Test multi register gates
    """
    dag = CircuitDAG(n_emitter=1, n_photon=1, n_classical=2)

    op_e0_in = dag.dag.nodes["e0_in"]["op"]
    op_p0_in = dag.dag.nodes["p0_in"]["op"]
    op_c0_in = dag.dag.nodes["c0_in"]["op"]
    op_c1_in = dag.dag.nodes["c1_in"]["op"]
    op_e0_out = dag.dag.nodes["e0_out"]["op"]
    op_p0_out = dag.dag.nodes["p0_out"]["op"]
    op_c0_out = dag.dag.nodes["c0_out"]["op"]
    op_c1_out = dag.dag.nodes["c1_out"]["op"]

    op1 = ops.CNOT(control=0, control_type="e", target=1, target_type="e")
    op2 = ops.CNOT(control=0, control_type="e", target=1, target_type="e")
    op3 = ops.CNOT(control=0, control_type="p", target=1, target_type="p")
    op4 = ops.CNOT(control=0, control_type="e", target=1, target_type="e")
    op5 = ops.CNOT(control=0, control_type="e", target=1, target_type="e")
    op6 = ops.CNOT(control=0, control_type="e", target=1, target_type="e")
    op7 = ops.CNOT(control=0, control_type="p", target=1, target_type="p")
    dag.add(op1)
    dag.add(op2)
    dag.add(op3)
    dag.add(op4)
    dag.add(op5)
    dag.add(op6)
    dag.add(op7)

    dag.validate()

    op_order = dag.sequence()
    assert op_order.index(op_e0_in) < op_order.index(op1) < op_order.index(op2)
    assert op_order.index(op_p0_in) < op_order.index(op2)
    assert (
        op_order.index(op3)
        < op_order.index(op2)
        < op_order.index(op7)
        < op_order.index(op4)
        < op_order.index(op5)
        < op_order.index(op6)
        < op_order.index(op_e0_out)
    )
    assert op_order.index(op_c0_in) < op_order.index(op3)
    assert op_order.index(op_c1_in) < op_order.index(op6)
    assert op_order.index(op_p0_out) < op_order.index(op5)
    assert op_order.index(op_c0_out) < op_order.index(op6)
    assert op_order.index(op_c1_out) < op_order.index(op6)

    assert dag.n_quantum == 4
    assert dag.n_photons == 2
    assert dag.n_emitters == 2
    assert dag.n_classical == 2
    assert dag.dag.number_of_nodes() == 19
    assert dag.dag.number_of_edges() == 20


def test_validate_correct():
    """
    Intentionally breaks DAG circuit structure to see that we can detect errors
    """
    dag = CircuitDAG(n_emitter=2, n_classical=2)

    op1 = ops.CNOT(control=0, control_type="e", target=1, target_type="e")
    op2 = ops.CNOT(control=0, control_type="e", target=1, target_type="e")
    op3 = ops.CNOT(control=0, control_type="p", target=1, target_type="p")
    dag.add(op1)
    dag.add(op2)
    dag.add(op3)

    # sabotage graph -- note that we should not directly manipulate the DiGraph except in tests
    dag.dag.remove_edge(3, "p0_out")
    with pytest.raises(RuntimeError):
        dag.validate()


@pytest.mark.parametrize("seed", [0, 4, 20, 9040])
def test_random_graph(seed):
    random.seed(seed)  # ensures tests are reproducible
    q = random.randint(1, 7)
    c = random.randint(0, 7)
    dag = CircuitDAG(n_emitter=q, n_classical=c)
    dag.validate()
    for i in range(200):  # we'll apply 200 random gates
        q_register_num_max = random.randint(1, q)
        c_register_num_max = random.randint(0, c)
        q_registers = tuple(
            set([random.randint(0, q - 1) for _ in range(q_register_num_max)])
        )
        c_registers = tuple(
            set([random.randint(0, c - 1) for _ in range(c_register_num_max)])
        )

        dag.add(ops.Hadamard(register=0, reg_type="e"))

    dag.validate()


def test_dynamic_registers_1():
    """
    Check with single-register gates only
    """
    dag = CircuitDAG(n_emitter=1, n_classical=0)
    op1 = ops.Hadamard(register=1, reg_type="e")
    op2 = ops.Hadamard(register=2, reg_type="e")
    op3 = ops.Hadamard(register=0, reg_type="p")
    dag.add(op1)
    dag.validate()
    dag.add(op2)
    dag.validate()
    dag.add(op3)
    dag.validate()
    dag.draw_dag()
    # retrieve internal information--this should not be done other than for testing
    op_q0_in = dag.dag.nodes["e0_in"]["op"]
    op_q1_in = dag.dag.nodes["e1_in"]["op"]
    op_q2_in = dag.dag.nodes["e2_in"]["op"]
    op_c5_in = dag.dag.nodes["p0_in"]["op"]

    op_q0_out = dag.dag.nodes["e0_out"]["op"]
    op_q1_out = dag.dag.nodes["e1_out"]["op"]
    op_q2_out = dag.dag.nodes["e2_out"]["op"]
    op_c5_out = dag.dag.nodes["p0_out"]["op"]

    # check topological order
    op_order = dag.sequence()
    assert op_order.index(op_q0_in) < op_order.index(op_q0_out)
    assert op_order.index(op_q1_in) < op_order.index(op1) < op_order.index(op_q1_out)
    assert op_order.index(op_q2_in) < op_order.index(op2) < op_order.index(op_q2_out)
    assert op_order.index(op_c5_in) < op_order.index(op3) < op_order.index(op_c5_out)

    assert dag.n_quantum == 4
    assert dag.n_classical == 0
    assert dag.dag.number_of_nodes() == 11
    assert dag.dag.number_of_edges() == 7


def test_continuous_indices_registers():
    """
    Check with single-register gates only
    """
    dag = CircuitDAG(n_emitter=1, n_classical=0)
    op1 = ops.Hadamard(register=1, reg_type="e")
    op2 = ops.Hadamard(register=0, reg_type="e")
    op3 = ops.Hadamard(register=5, reg_type="p")
    dag.add(op1)
    dag.validate()
    dag.add(op2)
    dag.validate()
    with pytest.raises(ValueError):
        dag.add(op3)


def test_dynamic_register_2():
    """
    Same test, allowing 2 qubit gates
    """
    dag = CircuitDAG(n_emitter=1, n_classical=0)
    op1 = ops.CNOT(control=0, control_type="e", target=1, target_type="e")
    op2 = ops.CNOT(control=1, control_type="e", target=2, target_type="e")
    op3 = ops.CNOT(control=0, control_type="p", target=1, target_type="p")
    dag.add(op1)
    dag.add(op2)
    dag.add(op3)
    dag.validate()

    # retrieve internal information--this should not be done other than for testing
    op_q0_in = dag.dag.nodes["e0_in"]["op"]
    op_q1_in = dag.dag.nodes["e1_in"]["op"]
    op_q2_in = dag.dag.nodes["e2_in"]["op"]
    op_c0_in = dag.dag.nodes["p0_in"]["op"]
    op_c5_in = dag.dag.nodes["p0_in"]["op"]

    op_q0_out = dag.dag.nodes["e0_out"]["op"]
    op_q1_out = dag.dag.nodes["e1_out"]["op"]
    op_q2_out = dag.dag.nodes["e2_out"]["op"]
    op_c0_out = dag.dag.nodes["p0_out"]["op"]
    op_c5_out = dag.dag.nodes["p0_out"]["op"]

    # check topological order
    op_order = dag.sequence()
    assert op_order.index(op_c0_in) < op_order.index(op3) < op_order.index(op_c0_out)
    assert op_order.index(op_c5_in) < op_order.index(op3) < op_order.index(op_c5_out)
    assert op_order.index(op_q0_in) < op_order.index(op3) < op_order.index(op_q0_out)
    assert op_order.index(op_q1_in) < op_order.index(op1) < op_order.index(op_q1_out)
    assert (
        op_order.index(op_q2_in)
        < op_order.index(op1)
        < op_order.index(op2)
        < op_order.index(op_q2_out)
    )

    assert dag.n_quantum == 5
    assert dag.n_classical == 0
    assert dag.dag.number_of_nodes() == 13
    assert dag.dag.number_of_edges() == 11


@pytest.mark.parametrize("seed", [0, 4, 20, 9040])
def test_random_graph(seed):
    random.seed(seed)
    dag = CircuitDAG(n_emitter=150, n_classical=120)
    dag.validate()
    for i in range(200):  # we'll apply 200 random gates
        q_register_num = random.randint(1, 5)
        c_register_num = random.randint(1, 5)

        q_registers = tuple(
            set([random.randint(0, 150) for _ in range(q_register_num)])
        )
        c_registers = tuple(
            set([random.randint(0, 120) for _ in range(c_register_num)])
        )
        dag.add(ops.Hadamard(register=0, reg_type="e"))

    dag.validate()


# Test register implementations


def test_add_register_1():
    """
    Test the fact we can't add registers of size 0
    """
    dag = CircuitDAG()
    dag.validate()
    with pytest.raises(ValueError):
        dag.add_emitter_register(2)
    dag.add_emitter_register(1)
    dag.validate()


def test_expand_register_1():
    """
    Test the fact we can't add expand register size for these graphs
    """
    dag = CircuitDAG(n_emitter=2, n_classical=2)
    dag.validate()
    with pytest.raises(ValueError):
        dag.expand_emitter_register(0, 2)
    with pytest.raises(ValueError):
        dag.expand_classical_register(0, 2)
    dag.validate()


def test_add_register_2():
    dag = CircuitDAG(n_emitter=2, n_classical=2)
    dag.validate()
    dag.add_emitter_register()
    dag.add(ops.Hadamard(register=0, reg_type="e"))
    dag.validate()
    dag.add(ops.Hadamard(register=1, reg_type="e"))
    with pytest.raises(ValueError):
        dag.add_classical_register(2)
    dag.add_classical_register(1)
    dag.validate()

    assert dag.n_quantum == 3
    assert dag.n_classical == 3
    assert dag.dag.number_of_nodes() == 14
    assert dag.dag.number_of_edges() == 8


def test_register_setting():
    """
    Note: this should never be done externally (only internally to the Circuit classes)
    Nevertheless we test it here just in case
    """
    dag = CircuitDAG(n_emitter=2, n_classical=2)
    dag.emitter_registers = [1, 1]
    dag.c_registers = [1, 1]
    with pytest.raises(ValueError):
        dag.emitter_registers = [0, 1]
    with pytest.raises(ValueError):
        dag.c_registers = [2, 1]


def test_sequence_unwinding():
    """Test that the sequence unwrapping with the Wrapper operation works"""
    gates = [ops.Hadamard, ops.Phase, ops.Hadamard, ops.Phase, ops.Identity]
    operation = ops.OneQubitGateWrapper(gates, register=0, reg_type="e")
    dag = CircuitDAG(n_emitter=1, n_photon=1, n_classical=0)
    dag.add(operation)
    dag.add(ops.CNOT(control=0, control_type="e", target=0, target_type="p"))

    # sequence without unwrapping
    op_e0_in = dag.dag.nodes["e0_in"]["op"]
    op_p0_in = dag.dag.nodes["p0_in"]["op"]
    op_e0_out = dag.dag.nodes["e0_out"]["op"]
    op_p0_out = dag.dag.nodes["p0_out"]["op"]

    op2 = dag.dag.nodes[2]["op"]

    op_order = dag.sequence()
    assert (
        op_order.index(op_e0_in)
        < op_order.index(operation)
        < op_order.index(op2)
        < op_order.index(op_e0_out)
    )
    assert op_order.index(op_p0_in) < op_order.index(op2) < op_order.index(op_p0_out)

    # sequence with unwrapping
    op_order = dag.sequence(unwrapped=True)
    op_class_order = [
        op.__class__
        for op in op_order
        if not isinstance(op, ops.InputOutputOperationBase)
    ]
    assert op_class_order == [
        ops.Identity,
        ops.Phase,
        ops.Hadamard,
        ops.Phase,
        ops.Hadamard,
        ops.CNOT,
    ]


@visualization
def test_visualization_1(dag):
    dag.validate()
    dag.draw_dag()


@visualization
def test_visualization_2():
    circuit2 = CircuitDAG(n_emitter=3, n_classical=2)
    circuit2.validate()
    circuit2.draw_dag()


@visualization
def test_visualization_3():
    circuit3 = CircuitDAG(n_emitter=2, n_classical=0)
    circuit3.add(ops.CNOT(control=0, control_type="e", target=1, target_type="e"))
    circuit3.validate()
    circuit3.add(ops.Hadamard(register=1, reg_type="e"))
    circuit3.validate()
    circuit3.draw_dag()


@visualization
def test_visualization_4():
    circuit4 = CircuitDAG(n_emitter=3, n_classical=3)
    circuit4.add(ops.CNOT(control=0, control_type="e", target=1, target_type="e"))
    circuit4.add(ops.CNOT(control=0, control_type="e", target=2, target_type="e"))
    circuit4.add(ops.Hadamard(register=2, reg_type="e"))
    circuit4.add(ops.Phase(register=0, reg_type="e"))
    circuit4.validate()
    circuit4.draw_dag()


@visualization
def test_visualization_5():
    # test visualization when dynamic dealing with register number
    dag = CircuitDAG(n_emitter=1, n_classical=0)
    op1 = ops.CNOT(control=0, control_type="e", target=1, target_type="e")
    op2 = ops.Hadamard(register=1, reg_type="e")
    op3 = ops.Phase(register=0, reg_type="e")
<<<<<<< HEAD

=======
>>>>>>> 91335da7
    dag.add(op1)
    dag.add(op2)
    dag.add(op3)
    dag.validate()
    dag.draw_dag()


@visualization
def test_visualization_unwrapped_1():
    """Test that visualization works with the Wrapper operation"""
    gates = [ops.Hadamard, ops.Phase, ops.Hadamard, ops.Phase, ops.Identity]
    operation = ops.OneQubitGateWrapper(gates, register=0, reg_type="e")
    dag = CircuitDAG(n_emitter=1, n_photon=1, n_classical=0)
    dag.add(operation)
    dag.add(ops.CNOT(control=0, control_type="e", target=0, target_type="p"))
    dag.draw_dag()
    try:
        dag.draw_circuit()
    except Exception as e:
        print(dag.to_openqasm())
        raise e


@visualization
def test_visualization_unwrapped_2():
    """Test that visualization works with the Wrapper operation"""
    gates = [ops.Hadamard, ops.Phase, ops.Hadamard, ops.Phase, ops.Identity]
    operation = ops.OneQubitGateWrapper(gates, register=0, reg_type="e")
    dag = CircuitDAG(n_emitter=1, n_photon=1, n_classical=0)
    dag.add(operation)
    dag.add(ops.CNOT(control=0, control_type="e", target=0, target_type="p"))
    dag.add(
        ops.OneQubitGateWrapper(
            [ops.SigmaX, ops.SigmaY, ops.SigmaZ, ops.Phase], register=0, reg_type="e"
        )
    )
    dag.draw_dag()
    try:
        dag.draw_circuit()
    except Exception as e:
        print(dag.to_openqasm())
        raise e<|MERGE_RESOLUTION|>--- conflicted
+++ resolved
@@ -440,10 +440,6 @@
     op1 = ops.CNOT(control=0, control_type="e", target=1, target_type="e")
     op2 = ops.Hadamard(register=1, reg_type="e")
     op3 = ops.Phase(register=0, reg_type="e")
-<<<<<<< HEAD
-
-=======
->>>>>>> 91335da7
     dag.add(op1)
     dag.add(op2)
     dag.add(op3)
