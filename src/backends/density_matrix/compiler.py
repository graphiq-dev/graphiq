--- conflicted
+++ resolved
@@ -169,7 +169,6 @@
                     f"the {self.__class__.__name__} compiler"
                 )
 
-<<<<<<< HEAD
             if isinstance(op.noise, nm.NoNoise):
                 self._compile_one_gate(state, op, circuit.n_quantum, q_index, classical_registers)
             else:
@@ -269,140 +268,6 @@
 
     def _compile_one_noisy_gate(self, state):
         pass
-=======
-            if type(op) is ops.Input:
-                pass  # TODO: should think about best way to handle inputs/outputs
-
-            elif type(op) is ops.Output:
-                pass
-
-            elif type(op) is ops.Identity:
-                pass
-
-            elif type(op) is ops.Hadamard:
-                unitary = dm.get_single_qubit_gate(
-                    circuit.n_quantum, q_index(op.register, op.reg_type), dm.hadamard()
-                )
-                state.apply_unitary(unitary)
-
-            elif type(op) is ops.Phase:
-                unitary = dm.get_single_qubit_gate(
-                    circuit.n_quantum, q_index(op.register, op.reg_type), dm.phase()
-                )
-                state.apply_unitary(unitary)
-
-            elif type(op) is ops.SigmaX:
-                unitary = dm.get_single_qubit_gate(
-                    circuit.n_quantum, q_index(op.register, op.reg_type), dm.sigmax()
-                )
-                state.apply_unitary(unitary)
-
-            elif type(op) is ops.SigmaY:
-                unitary = dm.get_single_qubit_gate(
-                    circuit.n_quantum, q_index(op.register, op.reg_type), dm.sigmay()
-                )
-                state.apply_unitary(unitary)
-
-            elif type(op) is ops.SigmaZ:
-                unitary = dm.get_single_qubit_gate(
-                    circuit.n_quantum, q_index(op.register, op.reg_type), dm.sigmaz()
-                )
-                state.apply_unitary(unitary)
-
-            elif type(op) is ops.CNOT:
-                unitary = dm.get_controlled_gate(
-                    circuit.n_quantum,
-                    q_index(op.control, op.control_type),
-                    q_index(op.target, op.target_type),
-                    dm.sigmax(),
-                )
-                state.apply_unitary(unitary)
-
-            elif type(op) is ops.CPhase:
-                unitary = dm.get_controlled_gate(
-                    circuit.n_quantum,
-                    q_index(op.control, op.control_type),
-                    q_index(op.target, op.target_type),
-                    dm.sigmaz(),
-                )
-                state.apply_unitary(unitary)
-
-            elif type(op) is ops.ClassicalCNOT:
-                # TODO: handle conditioned vs unconditioned density operators on the measurement outcome
-                projectors = dm.projectors_zbasis(
-                    circuit.n_quantum, q_index(op.control, op.control_type)
-                )
-                outcome = state.apply_measurement(
-                    projectors, measurement_determinism=self.measurement_determinism
-                )
-                if (
-                    outcome == 1
-                ):  # condition an X gate on the target qubit based on the measurement outcome
-                    unitary = dm.get_single_qubit_gate(
-                        circuit.n_quantum,
-                        q_index(op.target, op.target_type),
-                        dm.sigmax(),
-                    )
-                    state.apply_unitary(unitary)
-
-            elif type(op) is ops.ClassicalCPhase:
-                # TODO: handle conditioned vs unconditioned density operators on the measurement outcome
-                projectors = dm.projectors_zbasis(
-                    circuit.n_quantum, q_index(op.control, op.control_type)
-                )
-                outcome = state.apply_measurement(
-                    projectors, measurement_determinism=self.measurement_determinism
-                )
-
-                if (
-                    outcome == 1
-                ):  # condition a Z gate on the target qubit based on the measurement outcome
-                    unitary = dm.get_single_qubit_gate(
-                        circuit.n_quantum,
-                        q_index(op.target, op.target_type),
-                        dm.sigmaz(),
-                    )
-                    state.apply_unitary(unitary)
-
-            elif type(op) is ops.MeasurementCNOTandReset:
-                projectors = dm.projectors_zbasis(
-                    circuit.n_quantum, q_index(op.control, op.control_type)
-                )
-                outcome = state.apply_measurement(
-                    projectors, measurement_determinism=self.measurement_determinism
-                )
-
-                if (
-                    outcome == 1
-                ):  # condition an X gate on the target qubit based on the measurement outcome
-                    unitary = dm.get_single_qubit_gate(
-                        circuit.n_quantum,
-                        q_index(op.target, op.target_type),
-                        dm.sigmax(),
-                    )
-                    state.apply_unitary(unitary)
-
-                reset_kraus_ops = dm.get_reset_qubit_kraus(
-                    circuit.n_quantum, q_index(op.control, op.control_type)
-                )
-
-                state.apply_channel(reset_kraus_ops)
-
-            elif type(op) is ops.MeasurementZ:
-                # TODO: handle conditioned vs unconditioned density operators on the measurement outcome
-                projectors = dm.projectors_zbasis(
-                    circuit.n_quantum, q_index(op.register, op.reg_type)
-                )
-                outcome = state.apply_measurement(
-                    projectors, measurement_determinism=self.measurement_determinism
-                )
-                classical_registers[op.c_register] = outcome
-
-            else:
-                raise ValueError(
-                    f"{type(op)} is invalid or not implemented for {self.__class__.__name__}."
-                )
->>>>>>> ffb1460a
 
     def _apply_additional_noise(self, state, op, q_index):
         pass