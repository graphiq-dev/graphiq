--- conflicted
+++ resolved
@@ -213,15 +213,6 @@
             raise ValueError(
                 "the QuantumState provided has no active stabilizer representation"
             )
-<<<<<<< HEAD
-        z_matrix = stabilizer.tableau.stabilizer_z
-        x_matrix = stabilizer.tableau.stabilizer_x
-        tab = StabilizerTableau([x_matrix, z_matrix])
-    elif isinstance(state, CliffordTableau):
-        z_matrix = state.stabilizer_z
-        x_matrix = state.stabilizer_x
-        tab = StabilizerTableau([x_matrix, z_matrix])
-=======
         z_matrix = clifford.stabilizer_z
         x_matrix = clifford.stabilizer_x
         tab = stabilizer_from_clifford(clifford)
@@ -229,7 +220,6 @@
         z_matrix = state.stabilizer_z
         x_matrix = state.stabilizer_x
         tab = stabilizer_from_clifford(state)
->>>>>>> e6a07f75
     elif isinstance(state, StabilizerTableau):
         z_matrix = state.z_matrix
         x_matrix = state.x_matrix
