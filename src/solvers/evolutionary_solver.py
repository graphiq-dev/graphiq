import matplotlib.pyplot as plt

import warnings
import copy
import time

from src.metrics import MetricBase
from src.circuit import CircuitBase
from src.backends.compiler_base import CompilerBase

from src.backends.density_matrix.compiler import DensityMatrixCompiler
from src.metrics import Infidelity

from src.visualizers.density_matrix import density_matrix_bars
from src import ops

from src.solvers.random_solver import RandomSearchSolver
from benchmarks.circuits import *


class EvolutionarySolver(RandomSearchSolver):
    """
    Implements an evolutionary search solver.
    This will randomly add/delete operations in the circuit.


    """

    name = "evolutionary-search"
    n_stop = 40  # maximum number of iterations
    n_hof = 10
    n_pop = 10

    tournament_k = 2  # tournament size for selection of the next population

    fixed_ops = [  # ops that should never be removed/swapped
        ops.Input,
        ops.Output
    ]

    single_qubit_ops = [
        ops.Hadamard,
        ops.SigmaX,
        ops.SigmaY,
        ops.SigmaZ,
    ]

    two_qubit_ops = [
        ops.CNOT,
        ops.CPhase,
    ]

    def __init__(self, target, metric: MetricBase, compiler: CompilerBase, circuit: CircuitBase = None,
                 selection_active=False, *args, **kwargs):

        super().__init__(target, metric, compiler, circuit, *args, **kwargs)

        self.transformations = [
            self.add_one_qubit_op,
            self.add_two_qubit_op,
            self.remove_op
        ]

        self.trans_probs = {
            self.add_two_qubit_op: 0.5,
            self.add_one_qubit_op: 0.5,
            self.remove_op: 0.0
        }
        self.selection_active = selection_active

    def adapt_probabilities(self, iteration: int):
        """
<<<<<<< HEAD
        Changes the DAG transformation probabilities through the search.

        :param iteration: the i-th iteration of the search process
        :return:
        """
=======
        The main function for the solver

        :return: nothing
        """

        population = [(None, copy.deepcopy(self.circuit)) for _ in range(self.n_pop)]

        for i in range(self.n_stop):
            for j in range(self.n_pop):

                transformation = np.random.choice(list(self.trans_probs.keys()), p=list(self.trans_probs.values()))

                circuit = population[j][1]
                transformation(circuit)
                # print(f"{transformation.__name__}")

                circuit.validate()

                state = self.compiler.compile(circuit)  # this will pass out a density matrix object
                score = self.metric.evaluate(state.data, circuit)

                population[j] = (score, circuit)

            self.update_hof(population)
            self.adapt_probabilities(i)
            population = self.tournament_selection(population, self.tournament_k)

            print(f"New generation {i} | {self.hof[0][0]:.4f}")

        return

    def adapt_probabilities(self, iteration: int):
        """
        Changes the probability of selecting circuit transformations at each iteration.

        :param iteration: i-th iteration of the search method, which ranges from 0 to n_stop
        :type iteration: int
        :return: nothing
        """

>>>>>>> 88855fe4
        self.trans_probs[self.add_one_qubit_op] = (1.0 - iteration / self.n_stop) / 2
        self.trans_probs[self.add_two_qubit_op] = (1.0 - iteration / self.n_stop) / 2
        self.trans_probs[self.remove_op] = iteration / self.n_stop
        return

    def solve(self):
        """
        Main solver algorithm for identifying circuits which minimizes the metric function.

        Here, all aspects of the algorithm are fully random (with uniform probabilities).
        We start with an empty N-qubit circuit, and at each iteration add

        :return: nothing
        """
        population = [(None, copy.deepcopy(self.circuit)) for _ in range(self.n_pop)]

        for i in range(self.n_stop):
            for j in range(self.n_pop):

                transformation = np.random.choice(list(self.trans_probs.keys()), p=list(self.trans_probs.values()))

                circuit = population[j][1]
                transformation(circuit)

                circuit.validate()

                state = self.compiler.compile(circuit)  # this will pass out a density matrix object

                score = self.metric.evaluate(state.data, circuit)

                population[j] = (score, circuit)
                print(f"New generation {i} | {score:.4f} | {transformation.__name__}")

            self.update_hof(population)
            self.adapt_probabilities(i)
            if self.selection_active:
                population = self.tournament_selection(population, self.tournament_k)
        return

    def add_one_qubit_op(self, circuit: CircuitDAG):
        """
        Randomly selects one valid edge on which to add a new one-qubit gate.

        :param circuit: the quantum circuit to be modified
        :type circuit: CircuitDAG
        :return: nothing
        """

        edges = list(circuit.dag.edges)

        ind = np.random.randint(len(edges))
        edge = list(edges)[ind]

        reg = circuit.dag.edges[edge]['reg']
        label = edge[2]

        new_id = circuit._unique_node_id()
        new_edges = [(edge[0], new_id, label), (new_id, edge[1], label)]

        op = np.random.choice(self.single_qubit_ops)

        circuit.dag.add_node(new_id, op=op(register=reg))
        circuit._open_qasm_update(op)  # fixes plotting issues

        circuit.dag.remove_edges_from([edge])  # remove the edge

        circuit.dag.add_edges_from(new_edges, reg_type='p', reg=reg)
        return

    def add_two_qubit_op(self, circuit: CircuitDAG):
        """
        Randomly selects two valid edges on which to add a new two-qubit gate.
        One edge is selected from all edges, and then the second is selected that maintains proper temporal ordering
        of the operations.

        :param circuit: the quantum circuit to be modified
        :type circuit: CircuitDAG
        :return: nothing
        """
        # setattr(self.add_two_qubit_op, "att1", 1)

        edges = [edge for edge in circuit.dag.edges if circuit.dag.edges[edge]['reg_type'] == 'p']

        ind = np.random.randint(len(edges))
        edge0 = list(edges)[ind]

        ancestors = nx.ancestors(circuit.dag, edge0[0])
        descendants = nx.descendants(circuit.dag, edge0[1])

        ancestor_edges = list(circuit.dag.in_edges(edge0[0], keys=True))
        for anc in ancestors:
            ancestor_edges.extend(circuit.dag.edges(anc, keys=True))

        descendant_edges = list(circuit.dag.out_edges(edge0[1], keys=True))
        for des in descendants:
            descendant_edges.extend(circuit.dag.edges(des, keys=True))

        possible_edges = set(edges) - set([edge0]) - set(ancestor_edges) - set(descendant_edges)
        if len(possible_edges) == 0:
            warnings.warn("No valid registers to place the two-qubit gate")
            return

        ind = np.random.randint(len(possible_edges))
        edge1 = list(possible_edges)[ind]

        new_id = circuit._unique_node_id()

        op = np.random.choice(self.two_qubit_ops)
        circuit.dag.add_node(new_id, op=op(control=circuit.dag.edges[edge0]['reg'],
                                           target=circuit.dag.edges[edge1]['reg']))

        circuit._open_qasm_update(op)  # fixes plotting issues

        for edge in [edge0, edge1]:
            reg = circuit.dag.edges[edge]['reg']
            label = edge[2]
            new_edges = [(edge[0], new_id, label), (new_id, edge[1], label)]

            circuit.dag.add_edges_from(new_edges, reg_type='p', reg=reg)

        circuit.dag.remove_edges_from([edge0, edge1])  # remove the selected edges
        return

    def remove_op(self, circuit: CircuitDAG):
        """
        Randomly selects a one- or two-qubit gate to remove from the circuit

        :param circuit: the quantum circuit to be modified
        :type circuit: CircuitDAG
        :return: nothing
        """
        nodes = [node for node in circuit.dag.nodes if type(circuit.dag.nodes[node]['op']) not in self.fixed_ops]
        if len(nodes) == 0:
            warnings.warn("No nodes that can be removed in the circuit. Skipping.")
            return

        ind = np.random.randint(len(nodes))
        node = nodes[ind]

        in_edges = list(circuit.dag.in_edges(node, keys=True))
        out_edges = list(circuit.dag.out_edges(node, keys=True))

        for in_edge in in_edges:
            for out_edge in out_edges:
                if in_edge[2] == out_edge[2]:
                    reg = circuit.dag.edges[in_edge]['reg']
                    label = out_edge[2]
                    circuit.dag.add_edge(in_edge[0], out_edge[1], label, reg_type='p', reg=reg)

        circuit.dag.remove_node(node)
        return

    @staticmethod
    def _check_cnots(cir: CircuitDAG):
        """
        Sanity check that all CNOT gates have two in edges and two out edges

        :param cir: the quantum circuit to be checked
        :type cir: CircuitDAG
        :return: nothing
        """
        for node in cir.dag.nodes:
            if type(cir.dag.nodes[node]['op']) is ops.CNOT:
                assert len(cir.dag.in_edges(node)) == 2, f"in edges is {cir.dag.in_edges(node)} not 2"
                assert len(cir.dag.out_edges(node)) == 2, f"out edges is {cir.dag.out_edges(node)} not 2"


def sort_hof(hof):
    hof0_score = hof[0][0]
    hof0 = hof[0][1]
    for (score, cir) in hof:
        print(score, len(cir.dag.nodes))
        if np.isclose(score, hof0_score):
            if len(cir.dag.nodes) < len(hof0.dag.nodes):
                print("smaller circuit")
                hof0 = cir
    return hof0


if __name__ == "__main__":
    #%% here we have access
    EvolutionarySolver.n_stop = 40
    EvolutionarySolver.n_pop = 150
    EvolutionarySolver.n_hof = 10
    EvolutionarySolver.tournament_k = 10

    #%% comment/uncomment for reproducibility
    # EvolutionarySolver.seed(1)

    # %% select which state we want to target
    # circuit_ideal, state_ideal = bell_state_circuit()
    # circuit_ideal, state_ideal = ghz3_state_circuit()
    # circuit_ideal, state_ideal = linear_cluster_3qubit_circuit()
    # circuit_ideal, state_ideal = ghz4_state_circuit()
    circuit_ideal, state_ideal = linear_cluster_4qubit_circuit()

    #%% construct all of our important objects
    target = state_ideal['dm']
    circuit = CircuitDAG(n_photon=4, n_classical=0)
    compiler = DensityMatrixCompiler()
    metric = Infidelity(target=target)

    solver = EvolutionarySolver(target=target, metric=metric, compiler=compiler, circuit=circuit)

    #%% call the solver.solve() function to implement the random search algorithm
    t0 = time.time()
    solver.solve()
    t1 = time.time()

    # %% print/plot the results
    print(solver.hof)
    print(f"Total time {t1 - t0}")

    circuit = solver.hof[0][1]

    # extract the best performing circuit
    fig, axs = density_matrix_bars(target)
    fig.suptitle("Target density matrix")
    plt.show()

    state = compiler.compile(circuit)
    fig, axs = density_matrix_bars(state.data)
    fig.suptitle("Simulated density matrix")
    plt.show()

    circuit.draw_circuit()<|MERGE_RESOLUTION|>--- conflicted
+++ resolved
@@ -70,54 +70,11 @@
 
     def adapt_probabilities(self, iteration: int):
         """
-<<<<<<< HEAD
         Changes the DAG transformation probabilities through the search.
 
         :param iteration: the i-th iteration of the search process
         :return:
         """
-=======
-        The main function for the solver
-
-        :return: nothing
-        """
-
-        population = [(None, copy.deepcopy(self.circuit)) for _ in range(self.n_pop)]
-
-        for i in range(self.n_stop):
-            for j in range(self.n_pop):
-
-                transformation = np.random.choice(list(self.trans_probs.keys()), p=list(self.trans_probs.values()))
-
-                circuit = population[j][1]
-                transformation(circuit)
-                # print(f"{transformation.__name__}")
-
-                circuit.validate()
-
-                state = self.compiler.compile(circuit)  # this will pass out a density matrix object
-                score = self.metric.evaluate(state.data, circuit)
-
-                population[j] = (score, circuit)
-
-            self.update_hof(population)
-            self.adapt_probabilities(i)
-            population = self.tournament_selection(population, self.tournament_k)
-
-            print(f"New generation {i} | {self.hof[0][0]:.4f}")
-
-        return
-
-    def adapt_probabilities(self, iteration: int):
-        """
-        Changes the probability of selecting circuit transformations at each iteration.
-
-        :param iteration: i-th iteration of the search method, which ranges from 0 to n_stop
-        :type iteration: int
-        :return: nothing
-        """
-
->>>>>>> 88855fe4
         self.trans_probs[self.add_one_qubit_op] = (1.0 - iteration / self.n_stop) / 2
         self.trans_probs[self.add_two_qubit_op] = (1.0 - iteration / self.n_stop) / 2
         self.trans_probs[self.remove_op] = iteration / self.n_stop
