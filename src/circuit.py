"""
Circuit class, which defines the sequence of operations and gates.
Once a compiler is defined, the resulting quantum state can be simulated.

The Circuit class can be:
    1. manually constructed, with new operations added to the end of the circuit or inserted at a specified location
       for CircuitDAG
    2. evaluated into a sequence of Operations, based on the topological ordering
        Purpose (example): use at compilation step, use for compatibility with other software (e.g. openQASM)
    3. visualized or saved using, for example, openQASM
        Purpose: method of saving circuit (ideal), compatibility with other software, visualizers

Further reading on DAG circuit representation:
https://qiskit.org/documentation/stubs/qiskit.converters.circuit_to_dag.html


Experimental:

REGISTER HANDLING (only for RegisterCircuitDAG):

In qiskit and openQASM, for example, you can apply operations on either a specific qubit in a specific register OR
on the full register (see ops.py for an explanation of how registers are applied).

    1. Each operation received (whether or not it applies to full registers) is broken down into a set of operations that
       apply between a specific number of qubits (i.e. an operation for each qubit of the register).
    2. Registers can be added/expanded via provided methods.

USER WARNINGS:
    1. if you expand a register AFTER using an Operation which applied to the full register, the Operation will
       NOT retroactively apply to the added qubits

"""
import copy
import random
import networkx as nx
import matplotlib.pyplot as plt
from abc import ABC, abstractmethod
import warnings
import functools
import re
import string
import numpy as np
import src.ops as ops
import src.utils.openqasm_lib as oq_lib
from src.noise.noise_models import NoNoise
from src.visualizers.dag import dag_topology_pos
from src.visualizers.openqasm_visualization import draw_openqasm
from src.utils.circuit_comparison import compare_circuits
import json


class Register:
    """
    Register class object, the class includes a dictionary which map the register type as the key and the register array
    as the value.
    """

    def __init__(self, reg_dict, is_multi_qubit: bool = False):
        """
        Constructor for the register class

        :param reg_dict: register dictionary
        :type reg_dict: dict
        :param is_multi_qubit: variable that indicate support for multi-qubit register
        :type is_multi_qubit: bool
        :return: this function returns nothing
        :rtype: None
        """
        # Check empty data
        if not reg_dict:
            raise ValueError("Register dict can not be None or empty")

        # Check if input data is numerical
        for key in reg_dict:
            if not all([isinstance(item, int) for item in reg_dict[key]]):
                raise ValueError("The input data contains non-numerical value")

        # Check if not multi-qubit register but input value more than 1
        for key in reg_dict:
            if reg_dict[key] and set(reg_dict[key]) != {1} and not is_multi_qubit:
                raise ValueError(
                    f"Register is not multi-qubit register but has value more than 1"
                )

        self._registers = reg_dict
        self.is_multi_qubit = is_multi_qubit

    @property
    def register(self):
        return self._registers.copy()

    def __getitem__(self, key):
        return self._registers[key]

    def __setitem__(self, key, value):
        # Check value is numerical
        if not all([isinstance(item, int) for item in value]):
            raise ValueError("The input data contains non-numerical value")

        # Check if not multi-qubit register but has value more than 1
        if value and set(value) != {1} and not self.is_multi_qubit:
            raise ValueError(f"The register only supports single-qubit registers")
        self._registers[key] = value

    @property
    def n_quantum(self):
        q_sum = 0

        for key in self._registers:
            if key != "c":
                q_sum += len(self._registers[key])
        return q_sum

    def add_register(self, reg_type: str, size: int = 1):
        """
        Function that add a quantum/classical register to the register dict

        :param reg_type: 'p' for a photonic quantum register, 'e' for an emitter quantum register,
                         'c' for a classical register
        :type reg_type: str
        :param size: the new register size
        :type size: int
        :raises ValueError: if new_size is not greater than the current register size
        :return: the index number of the added register
        :rtype: int
        """
        if reg_type not in self._registers:
            raise ValueError(
                f"reg_type must be 'e' (emitter qubit), 'p' (photonic qubit), 'c' (classical bit)"
            )
        if size < 1:
            raise ValueError(f"{reg_type} register size must be at least one")
        if size > 1 and not self.is_multi_qubit:
            raise ValueError(
                f"Can not add register of size {size}, multiple qubit register is not supported"
            )
        self._registers[reg_type].append(size)
        return len(self._registers[reg_type]) - 1

    def expand_register(self, reg_type: str, register: int, new_size: int = 1):
        """
        Function to expand quantum/classical registers

        :param register: the register index of the register to expand
        :type register: int
        :param new_size: the new register size
        :type register: int
        :param reg_type: 'p' for a photonic quantum register, 'e' for an emitter quantum register,
                         'c' for a classical register
        :type reg_type: str
        :raises ValueError: if new_size is not greater than the current register size
        :return: this function returns nothing
        :rtype: None
        """
        if reg_type not in self._registers:
            raise ValueError(
                "reg_type must be 'e' (emitter register), 'p' (photonic register), "
                "or 'c' (classical register)"
            )
        if new_size > 1 and not self.is_multi_qubit:
            raise ValueError(
                f"Can not expand register to size {new_size}, multiple qubit register is not supported"
                f"(they must have a size of 1)"
            )
        curr_reg = self._registers[reg_type]
        curr_size = curr_reg[register]

        if new_size <= curr_size:
            raise ValueError(
                f"New register size {new_size} is not greater than the current size {curr_size}"
            )
        curr_reg[register] = new_size

    def next_register(self, reg_type: str, register: int):
        """
        Provides the index of the next register in the provided register. This allows the user to query
        which register they should add next, should they decide to expand the register

        :param reg_type: indicate register type, can be "p", "e", or "c"
        :type reg_type: str
        :param register: the register index {0, ..., N - 1} for N emitter quantum registers
        :type register: int
        :return: the index of the next register
        :rtype: int (non-negative)
        """
        if reg_type not in self._registers:
            raise ValueError(
                "Register type must be 'p' (quantum photonic), 'e' (quantum emitter), or 'c' (classical)"
            )
        return self._registers[reg_type][register]


class CircuitBase(ABC):
    """
    Base class (interface) for circuit representation. This class describes the functions that each Circuit object
    should support. It also records register and openqasm data.
    """

    def __init__(self, openqasm_imports=None, openqasm_defs=None):
        """
        Construct an empty circuit

        :param openqasm_imports: None or an (ordered) dictionary, where the keys are import strings for openqasm
                                 THIS IS MEANT TO ALLOW imports WHICH MUST OCCUR IN SPECIFIC ORDERS
        :type openqasm_imports: a dictionary (with str keys) or None
        :param openqasm_defs: None or an (ordered) dictionary, where the keys are definitions strings for openqasm gates
                                 THIS IS MEANT TO ALLOW GATE DEFINITIONS WHICH MUST OCCUR IN SPECIFIC ORDERS
        :type openqasm_defs: a dictionary (with str keys) or None
        :return: this function returns nothing
        :rtype: None
        """
        self._registers = Register(reg_dict={"e": [], "p": [], "c": []})
        self._parameters = {}

        self._fmap = self._default_map
        self._map = self._fmap()

        if openqasm_imports is None:
            self.openqasm_imports = {}
        else:
            self.openqasm_imports = openqasm_imports

        if openqasm_defs is None:
            self.openqasm_defs = {}
        else:
            self.openqasm_defs = openqasm_defs

        self.openqasm_symbols = {}

    @property
    def register(self):
        return self._registers.register

    @property
    def emitter_registers(self):
        return self._registers["e"]

    @property
    def photonic_registers(self):
        return self._registers["p"]

    @emitter_registers.setter
    def emitter_registers(self, q_reg):
        self._registers["e"] = q_reg

    @photonic_registers.setter
    def photonic_registers(self, q_reg):
        self._registers["p"] = q_reg

    @property
    def c_registers(self):
        return self._registers["c"]

    @c_registers.setter
    def c_registers(self, c_reg):
        self._registers["c"] = c_reg

    @abstractmethod
    def add(self, op: ops.OperationBase):
        raise ValueError(
            "Base class circuit is abstract: it does not support function calls"
        )

    @abstractmethod
    def validate(self):
        raise ValueError(
            "Base class circuit is abstract: it does not support function calls"
        )

    @abstractmethod
    def sequence(self, unwrapped=False):
        raise ValueError(
            "Base class circuit is abstract: it does not support function calls"
        )

    def to_openqasm(self):
        """
        Creates the openQASM script equivalent to the circuit (if possible--some Operations are not properly supported).

        :return: the openQASM script equivalent to our circuit (on a logical level)
        :rtype: str
        """
        header_info = (
                oq_lib.openqasm_header()
                + "\n"
                + "\n".join(self.openqasm_imports.keys())
                + "\n"
                + "\n".join(self.openqasm_defs.keys())
        )

        openqasm_str = [
            header_info,
            oq_lib.register_initialization_string(
                self.emitter_registers, self.photonic_registers, self.c_registers
            )
            + "\n",
        ]

        opened_barrier = False
        barrier_str = ", ".join(
            [f"p{i}" for i in range(self.n_photons)]
            + [f"e{i}" for i in range(self.n_emitters)]
        )
        for op in self.sequence():
            oq_info = op.openqasm_info()
            if isinstance(op, ops.ParameterizedOneQubitRotation):
                gate_application = oq_info.use_gate(
                    op.q_registers,
                    op.q_registers_type,
                    op.c_registers,
                    params=op.params,
                )
            elif isinstance(op, ops.ParameterizedControlledRotationQubit):
                gate_application = oq_info.use_gate(
                    op.q_registers,
                    op.q_registers_type,
                    op.c_registers,
                    params=op.params,
                )
            else:
                gate_application = oq_info.use_gate(
                    op.q_registers, op.q_registers_type, op.c_registers
                )

            # set barrier, if necessary to split out multi-block Operations from each other
            if (opened_barrier or oq_info.multi_comp) and gate_application != "":
                openqasm_str.append(f"barrier {barrier_str};")
            if (
                    oq_info.multi_comp
            ):  # i.e. multiple visual blocks make this one Operation
                opened_barrier = True
            elif gate_application != "":
                opened_barrier = False

            if gate_application != "":
                openqasm_str.append(gate_application)

        return "\n".join(openqasm_str)

    @property
    def n_quantum(self):
        """
        Number of quantum registers in the circuit (this does not depend on the number of qubit within each register)

        :return: number of quantum registers in the circuit
        :rtype: int
        """
        return self._registers.n_quantum

    @property
    def n_photons(self):
        """
        Number of photonic quantum registers in the circuit
        (this does not depend on the number of qubit within each register)

        :return: number of photonic quantum registers in the circuit
        :rtype: int
        """
        return len(self._registers["p"])

    @property
    def n_emitters(self):
        """
        Number of emitter quantum registers in the circuit
        (this does not depend on the number of qubit within each register)

        :return: number of emitter quantum registers in the circuit
        :rtype: int
        """
        return len(self._registers["e"])

    @property
    def n_classical(self):
        """
        Number of classical registers in the circuit (this does not depend on the number of cbits within each register)

        :return: number of classical registers in the circuit
        :rtype: int
        """
        return len(self._registers["c"])

    def next_emitter(self, register):
        """
        Provides the index of the next emitter qubit in the provided quantum register. This allows the user to query
        which qubit they should add next, should they decide to expand the register

        :param register: the register index {0, ..., N - 1} for N emitter quantum registers
        :type register: int
        :return: the index of the next qubit
        :rtype: int (non-negative)
        """
        return self._registers.next_register(reg_type="e", register=register)

    def next_photon(self, register):
        """
        Provides the index of the next photonic qubit in the provided quantum register. This allows the user to query
        which qubit they should add next, should they decide to expand the register

        :param register: the register index {0, ..., N - 1} for N photonic quantum registers
        :type register: int
        :return: the index of the next qubit
        :rtype: int (non-negative)
        """
        return self._registers.next_register(reg_type="p", register=register)

    def next_cbit(self, register):
        """
        Provides the index of the next cbit in the provided classical register. This allows the user to query
        which qubit they should add next, should they decide to expand the register

        :param register: the register index {0, ..., M - 1} for M classical registers
        :type register: int
        :return: the index of the next cbit
        :rtype: int (non-negative)
        """
        return self._registers.next_register(reg_type="c", register=register)

    def add_emitter_register(self, size=1):
        """
        Adds an emitter quantum register to the circuit

        :param size: size of the quantum register to be added
        :type size: int
        :return: index of added quantum register
        :rtype: int
        """
        return self._add_register(size=size, reg_type="e")

    def add_photonic_register(self, size=1):
        """
        Adds a photonic quantum register to the circuit

        :param size: size of the quantum register to be added
        :type size: int
        :return: index of added quantum register
        :rtype: int
        """
        return self._add_register(size=size, reg_type="p")

    def add_classical_register(self, size=1):
        """
        Adds a classical register to the circuit

        :param size: size of classical quantum register to be added
        :type size: int
        :return: index of added classical register
        :rtype: int
        """
        return self._add_register(size=size, reg_type="c")

    def _add_register(self, reg_type: str, size=1):
        """
        Helper function for adding quantum and classical registers to the circuit

        :param size: the size of the register to be added
        :type size: int
        :param reg_type: 'p' if we're adding a photonic quantum register,
                         'e' if we're adding a quantum emitter register, and
                         'c' if we're adding a classical register

        :type reg_type: str
        :return: the index number of the added register
        :rtype: int
        """
        self._registers.add_register(reg_type, size)

    def expand_emitter_register(self, register, new_size):
        """
        Expand an already existing emitter quantum register to a new (larger) size (i.e. to contain more qubits).
        Does not affect pre-existing qubits

        :param register: the register index of the register to expand
        :type register: int
        :param new_size: the new register size
        :type new_size: int
        :raises ValueError: if new_size is not greater than the current register size
        :return: this function returns nothing
        :rtype: None
        """
        self._registers.expand_register(
            reg_type="e", register=register, new_size=new_size
        )

    def expand_photonic_register(self, register, new_size):
        """
        Expand an already existing photonic quantum register to a new (larger) size (i.e. to contain more qubits).
        Does not affect pre-existing qubits

        :param register: the register index of the register to expand
        :type register: int
        :param new_size: the new register size
        :type new_size: int
        :raises ValueError: if new_size is not greater than the current register size
        :return: this function returns nothing
        :rtype: None
        """
        self._registers.expand_register(
            reg_type="p", register=register, new_size=new_size
        )

    def expand_classical_register(self, register, new_size):
        """
        Expand an already existing classical register to a new (larger) size (i.e. to contain more cbits).
        Does not affect pre-existing cbits

        :param register: the register index of the register to expand
        :type register: int
        :param new_size: the new register size
        :type new_size: int
        :raises ValueError: if new_size is not greater than the current register size
        :return: this function returns nothing
        :rtype: None
        """
        self._registers.expand_register(
            reg_type="c", register=register, new_size=new_size
        )

    def draw_circuit(self, show=True, ax=None):
        """
        Draw conventional circuit representation

        :param show: if True, the circuit is displayed (shown). If False, the circuit is drawn but not displayed
        :type show: bool
        :param ax: ax on which to draw the DAG (optional)
        :type ax: None or matplotlib.pyplot.axes
        :return: fig, ax on which the circuit was drawn
        :rtype: matplotlib.pyplot.figure, matplotlib.pyplot.axes
        """
        return draw_openqasm(
            self.to_openqasm(), show=show, ax=ax, display_text=self.openqasm_symbols
        )

    def _openqasm_update(self, op):
        """
        Helper function to update any information a circuit might need to generate openqasm scripts

        :param op: the operation being added to the circuit
        :type op: OperationBase (or a subclass)
        :return: function returns nothing
        :rtype: None
        """
        try:
            oq_info = op.openqasm_info()
            for import_statement in oq_info.import_strings:
                if import_statement not in self.openqasm_imports:
                    self.openqasm_imports[import_statement] = 1
            for definition in oq_info.define_gate:
                if definition not in self.openqasm_defs:
                    self.openqasm_defs[definition] = 1

            if oq_info.gate_symbol is not None:
                self.openqasm_symbols[oq_info.gate_name] = oq_info.gate_symbol

        except ValueError:
            warnings.warn(
                UserWarning(f"No openqasm definitions for operation {type(op)}")
            )

    def copy(self):
        """
        Create a copy of itself. Deep copy

        :return: a copy of itself
        :rtype: CircuitBase
        """
        return copy.deepcopy(self)

    """ Mapping between each operation and parameter values """

    @property
    def parameters(self):
        """
        A dictionary of all parameters associated to the quantum circuit.

        :return: a dictionary, of the form {parameter_key: [list of parameters values]}
        """
        return self._parameters

    @parameters.setter
    def parameters(self, parameters: dict):
        self._parameters = parameters

        for op in self.sequence(unwrapped=True):
            op.params = self._parameters.get(self.map[id(op)], tuple())

    @property
    def fmap(self):
        """
        Provides a mapping *function* between an operation (Op) and its parameter list.

        :return: function which returns a mapping dictionary (see `self.map`)
        :rtype: func
        """
        return self._fmap

    @fmap.setter
    def fmap(self, func):
        # todo, check function
        self._fmap = func

    @property
    def map(self):
        """
        Dictionary which maps from an operation (Op) to a parameter list.
        Each dictionary key:value pair is of the form `id(op): parameter_key`,
        where `parameter_key` is the associated key for indexing into the `parameters` dictionary.

        :return: op to parameter key mapping dictionary
        :rtype: dict
        """
        return self._map

    def _default_map(self):
        """Default map, in which each op is mapped to itself (no parameter sharing, except for copied ops)"""
        _map = {id(op): id(op) for op in self.sequence(unwrapped=True)}
        return _map

    def initialize_parameters(self, seed=None):
        """
        Randomly initializes all parameter lists from a uniform distribution between the parameter bounds
        defined by the operation.

        :param seed: seed value for randomly selecting circuit parameters
        :type seed: int
        :return: parameter dictionary
        :rtype: dict
        """
        if seed is not None:
            random.seed(seed)

        self._map = self._fmap()
        self._parameters = {}
        for op in self.sequence(unwrapped=True):
            if op.params:
                key = self._map[id(op)]
                if key is None:
                    continue

                elif key in self._parameters.keys():
                    # parameter already added from previous operation (i.e. shared-weight)
                    continue

                else:
                    pi = []
                    for p, (lb, ub) in zip(op.params, op.param_info["bounds"]):
                        pi.append(random.uniform(lb, ub))

                    op.params = pi
                    self._parameters[key] = pi

        return self._parameters


class CircuitDAG(CircuitBase):
    """
    Directed Acyclic Graph (DAG) based circuit implementation

    Each node of the graph contains an Operation (it is an input, output, or general Operation).
    The Operations in the topological order of the DAG.

    Each connecting edge of the graph corresponds to a qubit/qudit or classical bit of the circuit
    """

    def __init__(
            self,
            n_emitter=0,
            n_photon=0,
            n_classical=0,
            openqasm_imports=None,
            openqasm_defs=None,
    ):
        """
        Construct a DAG circuit with n_emitter one-qubit emitter quantum registers, n_photon one-qubit photon
        quantum registers, and n_classical one-cbit classical registers.

        :param n_emitter: the number of emitter qubits/qudits in the system
        :type n_emitter: int
        :param n_photon: the number of photon qubits/qudits in the system
        :type n_photon: int
        :param n_classical: the number of classical bits in the system
        :type n_classical: int
        :return: nothing
        :rtype: None
        """
        self.dag = nx.MultiDiGraph()
        super().__init__(openqasm_imports=openqasm_imports, openqasm_defs=openqasm_defs)

        self._node_id = 0
        self.edge_dict = {}
        self.node_dict = {}
        self._register_depth = {"e": [], "p": [], "c": []}

        # map the key to the tuple register
        reg_map = {
            "e": n_emitter,
            "p": n_photon,
            "c": n_classical,
        }

        for key in reg_map:
            for i in range(reg_map[key]):
                self._add_reg_if_absent(register=i, reg_type=key)

    def add(self, operation: ops.OperationBase):
        """
        Add an operation to the end of the circuit (i.e. to be applied after the pre-existing circuit operations)

        :param operation: Operation (gate and register) to add to the graph
        :type operation: OperationBase type (or a subclass of it)
        :raises UserWarning: if no openqasm definitions exists for operation
        :return: nothing
        :rtype: None
        """
        self._openqasm_update(operation)

        # update registers (if the new operation is adding registers to the circuit)
        # Check for classical register
        for i in range(len(operation.c_registers)):
            self._add_reg_if_absent(
                register=operation.c_registers[i],
                reg_type="c",
            )

        # Check for qubit register
        register, reg_type = zip(
            *sorted(zip(operation.q_registers, operation.q_registers_type))
        )
        for i in range(len(register)):
            self._add_reg_if_absent(
                register=register[i],
                reg_type=reg_type[i],
            )

        self._add(operation)

    def insert_at(self, operation: ops.OperationBase, edges):
        """
        Insert an operation among specified edges

        :param operation: Operation (gate and register) to add to the graph
        :type operation: OperationBase type (or a subclass of it)
        :param edges: a list of edges relevant for this operation
        :type edges: list[tuple]
        :raises UserWarning: if no openqasm definitions exists for operation
        :raises AssertionError: if the number of edges disagrees with the number of q_registers
        :return: nothing
        :rtype: None
        """
        self._openqasm_update(operation)

        # update registers (if the new operation is adding registers to the circuit)
        # Check for classical register
        for i in range(len(operation.c_registers)):
            self._add_reg_if_absent(
                register=operation.c_registers[i],
                reg_type="c",
            )

        # Check for qubit register
        register, reg_type = zip(
            *sorted(zip(operation.q_registers, operation.q_registers_type))
        )
        for i in range(len(register)):
            self._add_reg_if_absent(
                register=register[i],
                reg_type=reg_type[i],
            )

        assert len(edges) == len(operation.q_registers)
        # note that we implicitly assume there is only one classical register (bit) so that
        # we only count the quantum registers here. (Also only including quantum registers in edges)
        self._openqasm_update(operation)
        self._insert_at(operation, edges)

    def replace_op(self, node, new_operation: ops.OperationBase):
        """
        Replaces an operation by a new one with the same set of registers it acts on.

        :param node: the node where the new operation is placed
        :type node: int
        :param new_operation: the new operation
        :type new_operation: OperationBase or its subclass
        :raises AssertionError: if new_operation acts on different registers from the operation in the node
        :return: nothing
        :rtype: None
        """

        old_operation = self.dag.nodes[node]["op"]
        assert old_operation.q_registers == new_operation.q_registers
        assert old_operation.q_registers_type == new_operation.q_registers_type
        assert old_operation.c_registers == new_operation.c_registers

        # remove entries related to old_operation
        for label in old_operation.labels:
            self._node_dict_remove(label, node)
        self._node_dict_remove(type(old_operation).__name__, node)
        self._node_dict_remove(old_operation.parse_q_reg_types(), node)

        # add entries related to new_operation
        for label in new_operation.labels:
            self._node_dict_append(label, node)
        self._node_dict_append(type(new_operation).__name__, node)
        self._node_dict_append(new_operation.parse_q_reg_types(), node)

        # replace the operation in the node
        self._openqasm_update(new_operation)
        self.dag.nodes[node]["op"] = new_operation

    def find_incompatible_edges(self, first_edge):
        """
        Find all incompatible edges of first_edge for which one cannot add any two-qubit operation

        :param first_edge: the edge under consideration
        :type first_edge: tuple
        :return: a set of incompatible edges
        :rtype: set(tuple)
        """

        # all nodes that have a path to the node first_edge[0]
        ancestors = nx.ancestors(self.dag, first_edge[0])

        # all nodes that are reachable from the node first_edge[1]
        descendants = nx.descendants(self.dag, first_edge[1])

        # all incoming edges of the node first_edge[0]
        ancestor_edges = list(self.dag.in_edges(first_edge[0], keys=True))

        for anc in ancestors:
            ancestor_edges.extend(self.dag.edges(anc, keys=True))

        # all outgoing edges of the node first_edge[1]
        descendant_edges = list(self.dag.out_edges(first_edge[1], keys=True))

        for des in descendants:
            descendant_edges.extend(self.dag.edges(des, keys=True))

        return set.union(set([first_edge]), set(ancestor_edges), set(descendant_edges))

    def _add_node(self, node_id, operation: ops.OperationBase):
        """
        Helper function for adding a node to the DAG representation

        :param node_id: the node to be added
        :type node_id: int
        :param operation: the operation for the node
        :type operation: OperationBase or subclass
        :return: nothing
        :rtype: None
        """
        self.dag.add_node(node_id, op=operation)

        for attribute in operation.labels:
            self._node_dict_append(attribute, node_id)
        self._node_dict_append(type(operation).__name__, node_id)
        self._node_dict_append(operation.parse_q_reg_types(), node_id)

    def _remove_node(self, node):
        """
        Helper function for removing a node in the DAG representation

        :param node: the node to be removed
        :type node: int
        :return: nothing
        :rtype: None
        """
        in_edges = list(self.dag.in_edges(node, keys=True))
        out_edges = list(self.dag.out_edges(node, keys=True))

        for in_edge in in_edges:
            for out_edge in out_edges:
                if in_edge[2] == out_edge[2]:  # i.e. if the keys are the same
                    reg = self.dag.edges[in_edge]["reg"]
                    reg_type = self.dag.edges[in_edge]["reg_type"]
                    label = out_edge[2]
                    self._add_edge(
                        in_edge[0], out_edge[1], label, reg_type=reg_type, reg=reg
                    )

            self._remove_edge(in_edge)

        for out_edge in out_edges:
            self._remove_edge(out_edge)

        # remove all entries relevant for this node in node_dict
        operation = self.dag.nodes[node]["op"]
        for attribute in operation.labels:
            self._node_dict_remove(attribute, node)

        self._node_dict_remove(type(operation).__name__, node)
        self._node_dict_remove(operation.parse_q_reg_types(), node)
        self.dag.remove_node(node)

    def _add_edge(self, in_node, out_node, label, reg_type, reg):
        """
        Helper function for adding an edge in the DAG representation

        :param in_node: the incoming node
        :type in_node: int or str
        :param out_node: the outgoing node
        :type out_node: int or str
        :param label: the key for the edge
        :type label: int or str
        :param reg_type: the register type of the edge
        :type reg_type: str
        :param reg: the register of the edge
        :type reg: int or str
        :return: nothing
        :rtype: None
        """
        self.dag.add_edge(
            in_node,
            out_node,
            key=label,
            reg_type=reg_type,
            reg=reg,
        )
        self._edge_dict_append(reg_type, (in_node, out_node, label))

    def _remove_edge(self, edge_to_remove):
        """
        Helper function for removing an edge in the DAG representation

        :param edge_to_remove: the edge to be removed
        :type edge_to_remove: tuple
        :return: nothing
        :rtype: None
        """

        reg_type = self.dag.edges[edge_to_remove]["reg_type"]
        self._edge_dict_remove(reg_type, edge_to_remove)
        self.dag.remove_edges_from([edge_to_remove])

    def get_node_by_labels(self, labels):
        """
        Get all nodes that satisfy all labels

        :param labels: descriptions of a set of nodes
        :type labels: list[str]
        :return: a list of node ids for nodes that satisfy all labels
        :rtype: list[int]
        """
        remaining_nodes = set(self.dag.nodes)
        for label in labels:
            remaining_nodes = remaining_nodes.intersection(set(self.node_dict[label]))
        return list(remaining_nodes)

    def get_node_exclude_labels(self, labels):
        """
        Get all nodes that do not satisfy any label in labels

        :param labels: descriptions of a set of nodes
        :type labels: list[str]
        :return: a list of node ids for nodes that do not satisfy any label in labels
        :rtype: list[int]
        """
        all_nodes = set(self.dag.nodes)
        exclusion_nodes = set()
        for label in labels:
            exclusion_nodes = exclusion_nodes.union(set(self.node_dict[label]))
        return list(all_nodes - exclusion_nodes)

    def remove_op(self, node):
        """
        Remove an operation from the circuit

        :param node: the node to be removed
        :type node: int
        :return: nothing
        :rtype: None
        """
        self._remove_node(node)

    def validate(self):
        """
        Assert that the circuit is valid (is a DAG, all nodes
        without input edges are input nodes, all nodes without output edges
        are output nodes)

        :raises RuntimeError: if the circuit is not valid
        :return: this function returns nothing
        :rtype: None
        """
        assert nx.is_directed_acyclic_graph(self.dag)  # check DAG is correct

        # check all "source" nodes to the DAG are Input operations
        input_nodes = [
            node for node, in_degree in self.dag.in_degree() if in_degree == 0
        ]
        # assert set(input_nodes)  == set(self.node_dict['Input'])
        for input_node in input_nodes:
            if not isinstance(self.dag.nodes[input_node]["op"], ops.Input):
                raise RuntimeError(
                    f"Source node {input_node} in the DAG is not an Input operation"
                )

        # check all "sink" nodes to the DAG are Output operations
        output_nodes = [
            node for node, out_degree in self.dag.out_degree() if out_degree == 0
        ]
        # assert set(output_nodes) == set(self.node_dict['Output'])
        for output_node in output_nodes:
            if not isinstance(self.dag.nodes[output_node]["op"], ops.Output):
                raise RuntimeError(
                    f"Sink node {output_node} in the DAG is not an Output operation"
                )

    def sequence(self, unwrapped=False):
        """
        Return the sequence of operations composing this circuit

        :param unwrapped: If True, we "unwrap" the operation objects such that the returned sequence has only
                          non-composed gates (i.e. wrapper gates which include multiple non-composed gates are
                          broken down into their constituent parts). If False, operations are returned as defined
                          in the circuit (i.e. wrapper gates are returned as wrappers)
        :type unwrapped: bool
        :return: the operations which compose this circuit, in the order they should be applied
        :rtype: list or iterator (of OperationBase subclass objects)
        """
        op_list = [self.dag.nodes[node]["op"] for node in nx.topological_sort(self.dag)]
        if not unwrapped:
            return op_list

        return functools.reduce(lambda x, y: x + y.unwrap(), op_list, [])

    @property
    def depth(self):
        """
        Returns the circuit depth (NOT including input and output nodes)

        :return: circuit depth
        :rtype: int
        """
        # TODO: check efficiency of this method
        # assert len(list(nx.topological_generations(self.dag)))-2 == nx.dag_longest_path_length(self.dag)-1
        return nx.dag_longest_path_length(self.dag) - 1

    @property
    def register_depth(self):
        """
        Returns the copy of register depth for each register

        :return: register depth
        :rtype: dict
        """
        return self.calculate_all_reg_depth()

    def _node_dict_append(self, key, value):
        """
        Helper function to add an entry to the node_dict

        :param key: key for the node_dict
        :type key: str
        :param value: value to be appended to the list corresponding to the key
        :type value: int or str
        :return: nothing
        """
        if key not in self.node_dict.keys():
            self.node_dict[key] = [value]
        else:
            self.node_dict[key].append(value)

    def _node_dict_remove(self, key, value):
        """
        Helper function to remove an entry in the list corresponding to the key in node_dict

        :param key: key for the node_dict
        :type key: str
        :param value: value to be removed from the list corresponding to the key
        :type value: int or str
        :return: nothing
        """
        if key in self.node_dict.keys():
            try:
                self.node_dict[key].remove(value)
            except ValueError:
                pass

    def _edge_dict_append(self, key, value):
        """
        Helper function to add an entry to the edge_dict

        :param key: key for edge_dict
        :type key: str
        :param value: the edge tuple that contains in_node id, out_node id, and the label for the edge (register)
        :type value: tuple(int, int, str)
        :return: nothing
        :rtype: None
        """
        if key not in self.edge_dict.keys():
            self.edge_dict[key] = [value]
        else:
            self.edge_dict[key].append(value)

    def _edge_dict_remove(self, key, value):
        """
        Helper function to remove an entry in the list corresponding to the key in edge_dict

        :param key: key for edge_dict
        :type key: str
        :param value: the edge tuple that contains in_node id, out_node id, and the label for the edge (register)
        :type value: tuple(int, int, str)
        :return: nothing
        :rtype: None
        """
        if key in self.edge_dict.keys():
            try:
                self.edge_dict[key].remove(value)
            except ValueError:
                pass

    def draw_dag(self, show=True, fig=None, ax=None):
        """
        Draw the circuit as a DAG

        :param show: if True, the DAG is displayed (shown). If False, the DAG is drawn but not displayed
        :type show: bool
        :param fig: fig on which to draw the DAG (optional)
        :type fig: None or matplotlib.pyplot.figure
        :param ax: ax on which to draw the DAG (optional)
        :type ax: None or matplotlib.pyplot.axes
        :return: fig, ax on which the DAG was drawn
        :rtype: matplotlib.pyplot.figure, matplotlib.pyplot.axes
        """
        # TODO: fix this such that we can see double edges properly!
        pos = dag_topology_pos(self.dag, method="topology")

        if ax is None or fig is None:
            fig, ax = plt.subplots()
        nx.draw(self.dag, pos=pos, ax=ax, with_labels=True)
        if show:
            plt.show()
        return fig, ax

    @classmethod
    def from_openqasm(cls, qasm_script):
        """
        Create a circuit based on an (assumed to be valid) openQASM script

        :param qasm_script: the openqasm script from which a circuit should be built
        :type qasm_script: str
        :return: a circuit object
        :rtype: CircuitBase
        """

        for elem in string.whitespace:
            if elem != " ":  # keep spaces, but no other whitespace
                qasm_script = qasm_script.replace(elem, "")

        # script must start with OPENQASM 2.0; or another openQASM number
        script_list = re.split(";", qasm_script, 1)
        header = script_list[0]
        for elem in string.whitespace:
            header = header.replace(elem, "")
        assert header == "OPENQASM2.0"
        qasm_script = script_list[1]  # get rid of header now that we've checked it

        # get rid of any gate declarations--we don't actually need them for the parsing
        search_match = re.search(r"gate[^}]*{[^}]*}", qasm_script)
        while search_match is not None:
            qasm_script = qasm_script.replace(search_match.group(0), "")
            search_match = re.search(r"gate[^}]*{[^}]*}", qasm_script)

        # Next, we can parse each sentence
        qasm_commands = re.split(";", qasm_script)

        n_photon = len(
            [
                command
                for command in qasm_commands
                if "qregp" in command.replace(" ", "")
            ]
        )
        n_emitter = len(
            [
                command
                for command in qasm_commands
                if "qrege" in command.replace(" ", "")
            ]
        )
        n_classical = len([command for command in qasm_commands if "creg" in command])

        circuit = CircuitDAG(
            n_photon=n_photon, n_emitter=n_emitter, n_classical=n_classical
        )
        i = 0
        while i in range(len(qasm_commands)):
            command = qasm_commands[i]
            if (
                    ("qreg" in command)
                    or ("creg" in command)
                    or ("barrier" in command)
                    or (command == "")
            ):
                i += 1
                continue

            if "measure" in command and "->" in command:
                q_str = re.search(r"(e|p)(\d)+\[0\]", command).group(0)
                c_str = re.search(r"c(\d)+\[0\]", command).group(0)

                q_type = q_str[0]
                q_reg = int(re.split(r"\[", q_str[1:])[0])
                c_reg = int(re.split(r"\[", c_str[1:])[0])

                def _parse_if(command):
                    c_str = re.search(r"c(\d)+==1", command.replace(" ", "")).group(0)
                    c_reg = int(re.split("==", c_str)[0][1:])
                    gate = re.search(
                        r"\)[a-z](p|e)(\d)+\[", command.replace(" ", "")
                    ).group(0)[1]
                    reg_str = re.search(r"(p|e)(\d)+\[", command).group(0)
                    reg = int(reg_str[1:-1])
                    reg_type = reg_str[0]

                    return gate, reg, reg_type, c_reg

                if i + 3 < len(qasm_commands):  # could be a 4 line operation
                    if "if" in qasm_commands[i + 1] and "reset" in qasm_commands[i + 3]:
                        gate, target_reg, target_type, c_reg = _parse_if(
                            qasm_commands[i + 1]
                        )
                        reset_str = re.split(r"\s", qasm_commands[i + 3].strip())[1]
                        reset_type = reset_str[0]
                        reset_reg = int(reset_str[1:-3])
                        assert reset_type == q_type, (
                            f"Reset should be on control qubit, reset type is:{reset_type}, "
                            f"control qubit type was: {q_type}"
                        )
                        assert reset_reg == q_reg, (
                            f"Reset should be on control qubit. Reset reg is: {reset_reg}, "
                            f"control reg is: {q_reg}"
                        )

                        circuit.add(
                            ops.name_to_class_map(f"classical reset {gate}")(
                                control=q_reg,
                                control_type=q_type,
                                target=target_reg,
                                target_type=target_type,
                                c_register=c_reg,
                            )
                        )
                        i += 4
                        continue

                if i + 1 < len(qasm_commands):
                    if "if" in qasm_commands[i + 1]:
                        gate, target_reg, target_type, c_reg = _parse_if(
                            qasm_commands[i + 1]
                        )
                        circuit.add(
                            ops.name_to_class_map(f"classical {gate}")(
                                control=q_reg,
                                control_type=q_type,
                                target=target_reg,
                                target_type=target_type,
                                c_register=c_reg,
                            )
                        )
                        i += 2
                        continue

                circuit.add(
                    ops.MeasurementZ(register=q_reg, reg_type=q_type, c_register=c_reg)
                )
                i += 1
                continue

            # Parse single-qubit operations
            if (
                    command.count("[0]") == 1
            ):  # single qubit operation, from current script generation method
                command_breakdown = command.split()
                name = command_breakdown[0]
                reg_type = command_breakdown[1][0]
                reg = int(command_breakdown[1][1:-3])  # we must parse out [0] so -3
                gate_class = ops.name_to_class_map(name)
                if gate_class is not None:
                    circuit.add(gate_class(register=reg, reg_type=reg_type))
                else:
                    circuit_list = [ops.name_to_class_map(letter) for letter in name]
                    assert None not in circuit_list, (
                        f"Gate not recognized, parsing invalid/"
                        f"{name} parsed to {circuit_list}"
                    )
                    circuit.add(
                        ops.OneQubitGateWrapper(
                            circuit_list, register=reg, reg_type=reg_type
                        )
                    )
            elif command.count("[0]") == 2:  # two-qubit gate
                command_breakdown = command.split()
                name = command_breakdown[0]
                control_type = command_breakdown[1][0]
                control_reg = int(
                    command_breakdown[1][1:-4]
                )  # we must parse out [0], so -4
                target_type = command_breakdown[2][0]
                target_reg = int(
                    command_breakdown[2][1:-3]
                )  # we must parse out [0] so -3
                gate_class = ops.name_to_class_map(name)
                assert (
                        gate_class is not None
                ), "gate name not recognized, parsing failed"
                circuit.add(
                    gate_class(
                        control=control_reg,
                        control_type=control_type,
                        target=target_reg,
                        target_type=target_type,
                    )
                )
            else:
                raise ValueError(f"command not recognized, cannot be parsed")
            i += 1

        return circuit

    def _add_register(self, reg_type: str, size=1):
        """
        Helper function for adding a quantum/classical register of a certain size

        :param reg_type: 'e' to add an emitter qubit register, 'p' to add a photonic qubit register,
                         'c' to add a classical register
        :type reg_type: str
        :return: function returns nothing
        :rtype: None
        """
        if size != 1:
            raise ValueError(
                f"_add_register for this circuit class must only add registers of size 1"
            )
        self._add_reg_if_absent(
            register=len(self._registers[reg_type]), reg_type=reg_type
        )

    def _add_reg_if_absent(self, register, reg_type):
        """
        Adds a register to our list of registers and to our graph, if said registers are absent

        :param register: Index of the new register
        :type register: int
        :param reg_type: str indicates register type. Can be "e", "p", or "c"
        :type reg_type: str
        :return: function returns nothing
        :rtype: None
        """

        if register == len(self._registers[reg_type]):
            self._registers[reg_type].append(1)
            self._register_depth[reg_type].append(0)
        elif register > len(self._registers[reg_type]):
            raise ValueError(
                f"Register numbering must be continuous. {reg_type} register {register} cannot be added. "
                f"Next register that can be added is {len(self._registers[reg_type])}"
            )

        if f"{reg_type}{register}_in" not in self.dag.nodes:
            self.dag.add_node(
                f"{reg_type}{register}_in",
                op=ops.Input(register=register, reg_type=reg_type),
                reg=register,
            )
            self._node_dict_append("Input", f"{reg_type}{register}_in")
            self.dag.add_node(
                f"{reg_type}{register}_out",
                op=ops.Output(register=register, reg_type=reg_type),
                reg=register,
            )
            self._node_dict_append("Output", f"{reg_type}{register}_out")
            self.dag.add_edge(
                f"{reg_type}{register}_in",
                f"{reg_type}{register}_out",
                key=f"{reg_type}{register}",
                reg=register,
                reg_type=reg_type,
            )
            self._edge_dict_append(
                reg_type,
                tuple(self.dag.in_edges(nbunch=f"{reg_type}{register}_out", keys=True))[
                    0
                ],
            )

    def _add(self, operation: ops.OperationBase):
        """
        Add an operation to the circuit
        This function assumes that all registers used by operation are already built

        :param operation: Operation (gate and register) to add to the graph
        :type operation: OperationBase (or a subclass thereof)
        :return: nothing
        :rtype: None
        """
        new_id = self._unique_node_id()

        self._add_node(new_id, operation)

        # get all edges that will need to be removed (i.e. the edges on which the Operation is being added)
        relevant_outputs = [
                               f"{operation.q_registers_type[i]}{operation.q_registers[i]}_out"
                               for i in range(len(operation.q_registers))
                           ] + [f"c{c}_out" for c in operation.c_registers]

        for output in relevant_outputs:
            edges_to_remove = list(
                self.dag.in_edges(nbunch=output, keys=True, data=False)
            )

            for edge in edges_to_remove:
                # Add edge from preceding node to the new operation node
                reg_type = self.dag.edges[edge]["reg_type"]
                reg = self.dag.edges[edge]["reg"]

                self._add_edge(
                    edge[0],
                    new_id,
                    edge[2],
                    reg=reg,
                    reg_type=reg_type,
                )
                self._add_edge(
                    new_id,
                    edge[1],
                    edge[2],
                    reg=reg,
                    reg_type=reg_type,
                )

                self._remove_edge(edge)  # remove the unnecessary edges

    def _insert_at(self, operation: ops.OperationBase, reg_edges):
        """
        Add an operation to the circuit at a specified position
        This function assumes that all registers used by operation are already built

        :param operation: Operation (gate and register) to add to the graph
        :type operation: OperationBase (or a subclass thereof)
        :param reg_edges: a list of edges relevant for the operation
        :type reg_edges: list[tuple]
        :return: nothing
        :rtype: None
        """

        self._openqasm_update(operation)
        new_id = self._unique_node_id()

        self._add_node(new_id, operation)

        for reg_edge in reg_edges:
            reg = self.dag.edges[reg_edge]["reg"]
            reg_type = self.dag.edges[reg_edge]["reg_type"]
            label = reg_edge[2]

            self._add_edge(
                reg_edge[0],
                new_id,
                label,
                reg_type=reg_type,
                reg=reg,
            )
            self._add_edge(
                new_id,
                reg_edge[1],
                label,
                reg_type=reg_type,
                reg=reg,
            )
            self._remove_edge(reg_edge)  # remove the edge

    def _unique_node_id(self):
        """
        Internally used to provide a unique ID to each node. Note that this assumes a single thread assigning IDs

        :return: a new, unique node ID
        :rtype: int
        """
        self._node_id += 1
        return self._node_id

    def compare(self, circuit, method="direct"):
        """
        Comparing two circuits by using GED or direct loop method

        :param circuit: circuit that to be compared
        :type circuit: CircuitDAG
        :param method: Determine which comparison function to use
        :type method: str
        :return: whether two circuits are the same
        :rtype: bool
        """
        return compare_circuits(self, circuit, method=method)

    def unwrap_nodes(self):
        """
        Unwrap the nodes with more than 1 ops in it

        :return: nothing
        :rtype: None
        """

        if "OneQubitGateWrapper" in self.node_dict:
            wrapper_list = self.node_dict["OneQubitGateWrapper"].copy()
            for node in wrapper_list:
                op_list = self.dag.nodes[node]["op"].unwrap()
                for op in op_list:
                    in_edge = list(self.dag.in_edges(node, keys=True))
                    self.insert_at(op, in_edge)
                self.remove_op(node)

    def remove_identity(self):
        """
        Remove all identity gates

        :return: nothing
        :rtype: None
        """

        if "Identity" in self.node_dict:
            identity_list = self.node_dict["Identity"].copy()
            for node in identity_list:
                self.remove_op(node)

    def _max_depth(self, root_node):
        """
        Helper function that calculate max depth of a node in the circuit DAG.
        Using recursion, the function will go to previous nodes connected by in_edges, until reach the Input node.

        :param root_node: root node that is used as starting point
        :type root_node: node
        :return: the max depth of the node
        :rtype: int
        """
        # Check if the node is the Input node
        # If Input node then return -1
        if root_node in self.node_dict["Input"]:
            return -1

        in_edges = self.dag.in_edges(root_node)
        connected_nodes = [edge[0] for edge in in_edges]
        depth = []

        for node in connected_nodes:
            depth.append(self._max_depth(node))
        return max(depth) + 1

    def sorted_reg_depth_index(self, reg_type: str):
        """
        Return the array of register indexes with depth from smallest to largest
        Useful to find register index with nth smallest depth

        :param reg_type: str indicates register type. Can be "e", "p", or "c"
        :type reg_type: str
        :return: the array of register indexes with depth from smallest to largest
        :rtype: numpy.array
        """
        return np.argsort(self.calculate_reg_depth(reg_type=reg_type))

    def calculate_reg_depth(self, reg_type: str):
        """
        Calculate the register depth of the register type
        Then return the register depth array

        :param reg_type: str indicates register type. Can be "e", "p", or "c"
        :type reg_type: str
        :return: the array of register depth of all register in the register type
        :rtype: numpy.array
        """
        if reg_type not in self._register_depth:
            raise ValueError(f"register type {reg_type} is not in this circuit")

        for i in range(len(self._register_depth[reg_type])):
            output_node = f"{reg_type}{i}_out"
            self._register_depth[reg_type][i] = self._max_depth(output_node)
        return self._register_depth[reg_type]

    def min_reg_depth_index(self, reg_type: str):
        """
        Calculate the register depth of the register type
        Then return the index of the register with minimum depth

        :param reg_type: str indicates register type. Can be "e", "p", or "c"
        :type reg_type: str
        :return: the index of register with min depth within register type
        :rtype: int
        """
        return np.argmin(self.calculate_reg_depth(reg_type=reg_type))

    def calculate_all_reg_depth(self):
        """
        Calculate all registers depth in the circuit
        Then return the register depth dict

        :return: register depth dict that has been calculated
        :rtype: dict
        """
        for reg_type in self._register_depth:
            self.calculate_reg_depth(reg_type=reg_type)
        return self._register_depth.copy()

    def reg_gate_history(self, reg, reg_type="e"):
        """
        Finds all the gates that the specified register goes through in the given circuit. A list of operations (gates)
        and a list of nodes in the chronological order is returned.

        :param reg: the register
        :type reg: int
        :param reg_type: the type of the register
        :type reg_type: str
        :return: a tuple of lists, the first one is the list of operation and the second one is the list of nodes in
        the DAG
        :rtype: tuple(list, list)
        """
        next_node = f"{reg_type}{reg}_in"
        ordered_nodes = [next_node]
        while next_node != f"{reg_type}{reg}_out":
            next_node = [
                edge[1]
                for edge in self.dag.out_edges(next_node, data=True)
                if edge[2]["reg"] == reg and edge[2]["reg_type"] == reg_type
            ][0]
            ordered_nodes.append(next_node)
        ops_list = [self.dag.nodes[nod]["op"] for nod in ordered_nodes]
        return ops_list, ordered_nodes

<<<<<<< HEAD
    def to_json(self):
        data = {
            "n_photons": self.n_photons,
            "n_emitters": self.n_emitters,
            "n_classical": self.n_classical,
            "ops": []
        }

        for op in self.sequence():
            if isinstance(op, ops.InputOutputOperationBase):
                continue
            elif type(op) == ops.OneQubitGateWrapper:
                op_list = []
                for g in op.operations:
                    name = ops.class_to_name_mapping(g)
                    if name:
                        op_list.append(name)
                op_data = {
                    'type': 'one qubit gate wrapper',
                    'op_list': op_list,
                    'q_registers_type': op.q_registers_type,
                    'q_registers': op.q_registers,
                    'c_registers': op.c_registers,
                }
            else:
                op_data = {
                    'type': ops.class_to_name_mapping(type(op)),
                    'q_registers_type': op.q_registers_type,
                    'q_registers': op.q_registers,
                    'c_registers': op.c_registers,
                    # ...,
                }
            data['ops'].append(op_data)

        return data

    @classmethod
    def from_json(cls, data_dict):
        circuit = CircuitDAG(
            n_photon=data_dict['n_photons'],
            n_emitter=data_dict['n_emitters'],
            n_classical=data_dict['n_classical'],
        )

        for op in data_dict['ops']:
            if op['type'] == 'one qubit gate wrapper':
                op_list = [ops.name_to_class_map(g) for g in op['op_list']]
                gate = ops.OneQubitGateWrapper(
                    op_list,
                    register=op['q_registers'][0],
                    reg_type=op['q_registers_type'][0],
                )
            else:
                gate = ops.name_to_class_map(op['type'])
                gate = gate()
                gate.q_registers = op['q_registers']
                gate.q_registers_type = op['q_registers_type']
                gate.c_registers = op['c_registers']

            circuit.add(gate)

        return circuit
=======
    def group_one_qubit_gates(self):
        def edge_from_reg(t_edges, t_register):
            for e in t_edges:
                if e[-1] == t_register:
                    return e

        for node in self.node_dict["Output"]:
            reg_type = self.dag.nodes[node]["op"].reg_type
            register = self.dag.nodes[node]["op"].register
            gate_list = []

            in_edges = self.dag.in_edges(nbunch=node, keys=True)
            next_node = edge_from_reg(in_edges, f"{reg_type}{register}")[0]

            while next_node not in self.node_dict["Input"]:
                node = next_node
                in_edges = self.dag.in_edges(nbunch=node, keys=True)
                edge = edge_from_reg(in_edges, f"{reg_type}{register}")
                next_node = edge[0]

                if node in self.node_dict["one-qubit"]:
                    node_info = self.dag.nodes[node]
                    op = node_info["op"]

                    if isinstance(op, ops.OneQubitGateWrapper):
                        gate_list += op.operations
                    else:
                        gate_list.append(op.__class__)
                    self.remove_op(node)
                if next_node not in self.node_dict["one-qubit"] and gate_list:
                    # insert new op here
                    out_edges = self.dag.out_edges(nbunch=next_node, keys=True)
                    insert_edge = edge_from_reg(out_edges, f"{reg_type}{register}")
                    self.insert_at(
                        ops.OneQubitGateWrapper(gate_list, register, reg_type),
                        [insert_edge],
                    )
                    gate_list = []

    def assign_noise(self, noise_model_map):
        empty_circ = CircuitDAG(n_emitter=self.n_emitters, n_photon=self.n_photons, n_classical=self.n_classical)
        new_gates = self._noisy_gates(noise_model_map)
        for gate in new_gates:
            empty_circ.add(gate)
        return empty_circ

    def _noisy_gates(self, noise_model_map):
        seq = self._slim_seq()
        noisy_ops = []
        for op in seq:
            is_controlled = False
            if isinstance(op, ops.OneQubitGateWrapper):
                op_type_seq = [type(gate) for gate in op.unwrap()]
                noise_list = self._find_wrapped_noise(op_type_seq, noise_model_map[op.reg_type])
                op.noise = noise_list
                noisy_ops.append(op)
            else:
                if isinstance(op, (ops.ControlledPairOperationBase, ops.ClassicalControlledPairOperationBase)):
                    control_type = op.control_type
                    target_type = op.target_type
                    mapping = noise_model_map[control_type+target_type]
                    is_controlled = True
                else:
                    mapping = noise_model_map[op.reg_type]
                name = type(op).__name__
                if name in mapping:
                    noise_object = mapping[name]
                else:
                    noise_object = NoNoise()
                if is_controlled:
                    if isinstance(noise_object, list):
                        assert len(noise_object) == 2, "controlled gate noise list must be of length 2"
                        op.noise = noise_object
                    else:
                        op.noise = [noise_object, noise_object]
                else:
                    op.noise = noise_object
                noisy_ops.append(op)
        return noisy_ops

    def _find_wrapped_noise(self, op_type_list, mapping):
        noise_list = []
        for op_type in op_type_list:
            op_name = op_type.__name__
            if op_name in mapping:
                noise_list.append(mapping[op_name])
            else:
                noise_list.append(NoNoise())
        return noise_list

    def _slim_seq(self):
        seq = self.sequence()
        length = len(seq) - 1
        for i, op in enumerate(seq[::-1]):
            if isinstance(op, (ops.Input, ops.Output)):
                del seq[length - i]
        return seq
>>>>>>> 147dba1b
<|MERGE_RESOLUTION|>--- conflicted
+++ resolved
@@ -1624,7 +1624,6 @@
         ops_list = [self.dag.nodes[nod]["op"] for nod in ordered_nodes]
         return ops_list, ordered_nodes
 
-<<<<<<< HEAD
     def to_json(self):
         data = {
             "n_photons": self.n_photons,
@@ -1687,45 +1686,6 @@
             circuit.add(gate)
 
         return circuit
-=======
-    def group_one_qubit_gates(self):
-        def edge_from_reg(t_edges, t_register):
-            for e in t_edges:
-                if e[-1] == t_register:
-                    return e
-
-        for node in self.node_dict["Output"]:
-            reg_type = self.dag.nodes[node]["op"].reg_type
-            register = self.dag.nodes[node]["op"].register
-            gate_list = []
-
-            in_edges = self.dag.in_edges(nbunch=node, keys=True)
-            next_node = edge_from_reg(in_edges, f"{reg_type}{register}")[0]
-
-            while next_node not in self.node_dict["Input"]:
-                node = next_node
-                in_edges = self.dag.in_edges(nbunch=node, keys=True)
-                edge = edge_from_reg(in_edges, f"{reg_type}{register}")
-                next_node = edge[0]
-
-                if node in self.node_dict["one-qubit"]:
-                    node_info = self.dag.nodes[node]
-                    op = node_info["op"]
-
-                    if isinstance(op, ops.OneQubitGateWrapper):
-                        gate_list += op.operations
-                    else:
-                        gate_list.append(op.__class__)
-                    self.remove_op(node)
-                if next_node not in self.node_dict["one-qubit"] and gate_list:
-                    # insert new op here
-                    out_edges = self.dag.out_edges(nbunch=next_node, keys=True)
-                    insert_edge = edge_from_reg(out_edges, f"{reg_type}{register}")
-                    self.insert_at(
-                        ops.OneQubitGateWrapper(gate_list, register, reg_type),
-                        [insert_edge],
-                    )
-                    gate_list = []
 
     def assign_noise(self, noise_model_map):
         empty_circ = CircuitDAG(n_emitter=self.n_emitters, n_photon=self.n_photons, n_classical=self.n_classical)
@@ -1785,4 +1745,3 @@
             if isinstance(op, (ops.Input, ops.Output)):
                 del seq[length - i]
         return seq
->>>>>>> 147dba1b
